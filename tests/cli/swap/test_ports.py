"""
Unit tests for sat.cli.swap.ports

(C) Copyright 2020-2021 Hewlett Packard Enterprise Development LP.

Permission is hereby granted, free of charge, to any person obtaining a
copy of this software and associated documentation files (the "Software"),
to deal in the Software without restriction, including without limitation
the rights to use, copy, modify, merge, publish, distribute, sublicense,
and/or sell copies of the Software, and to permit persons to whom the
Software is furnished to do so, subject to the following conditions:

The above copyright notice and this permission notice shall be included
in all copies or substantial portions of the Software.

THE SOFTWARE IS PROVIDED "AS IS", WITHOUT WARRANTY OF ANY KIND, EXPRESS OR
IMPLIED, INCLUDING BUT NOT LIMITED TO THE WARRANTIES OF MERCHANTABILITY,
FITNESS FOR A PARTICULAR PURPOSE AND NONINFRINGEMENT.  IN NO EVENT SHALL
THE AUTHORS OR COPYRIGHT HOLDERS BE LIABLE FOR ANY CLAIM, DAMAGES OR
OTHER LIABILITY, WHETHER IN AN ACTION OF CONTRACT, TORT OR OTHERWISE,
ARISING FROM, OUT OF OR IN CONNECTION WITH THE SOFTWARE OR THE USE OR
OTHER DEALINGS IN THE SOFTWARE.
"""

import logging
import unittest
from unittest import mock
from unittest.mock import call

from sat.cli.swap.ports import PortManager
from tests.common import ExtendedTestCase


class TestGetSwitchPortDataList(unittest.TestCase):
    """Unit test for Switch get_switch_port_data_list()."""

    def setUp(self):
        """Mock functions called."""

        self.mock_sat_session = mock.Mock()
        self.mock_fc_client_cls = mock.patch('sat.cli.swap.ports.SATSession').start()

        # If a test wishes to change the mock_fc_data, the test can do something like:
        #     self.mock_fc_response.json.return_value = {'foo': 'bar'}

        # The data that will be returned for a port
        # Example: https://api-gw-service-nmn.local/apis/fabric-manager/fabric/ports/x1000c6r7j100p0
        self.mock_fc_data = {
            'id': 'x1000c6r7a0l13',
            'conn_port': 'x1000c6r7j100p0',
            'portPolicyLinks': [
                '/fabric/port-policies/edge-policy'
            ]
        }

        self.mock_fc_response = mock.Mock()
        self.mock_fc_response.json.return_value = self.mock_fc_data
        self.mock_fc_client = mock.Mock()
        self.mock_fc_client.get.return_value = self.mock_fc_response
        self.mock_fc_client_cls = mock.patch('sat.cli.swap.ports.FabricControllerClient',
                                             return_value=self.mock_fc_client).start()

        self.mock_get_switches = mock.patch('sat.cli.swap.ports.PortManager.get_switches',
                                            autospec=True).start()
        self.mock_get_switches.return_value = [
            '/fabric/switches/x1000c6r7b0',
            '/fabric/switches/x1000c0r7b1'
        ]

        self.mock_get_switch = mock.patch('sat.cli.swap.ports.PortManager.get_switch',
                                          autospec=True).start()
        self.mock_get_switch.return_value = {
            'edgePortLinks': [
                '/fabric/ports/x1000c6r7j100p0'
            ],
            'fabricPortLinks': []
        }
        self.pm = PortManager()

    def test_basic(self):
        """Test Switch: get_switch_port_data_list() basic"""

        result = self.pm.get_switch_port_data_list('x1000c6r7')
        expected = [{'xname': 'x1000c6r7j100p0',
                     'port_link': '/fabric/ports/x1000c6r7j100p0',
                     'policy_link': '/fabric/port-policies/edge-policy'}]
        self.assertEqual(result, expected)

    def tearDown(self):
        mock.patch.stopall()


<<<<<<< HEAD
class TestGetJackPortDataList(unittest.TestCase):
    """Unit test for cable get_jack_port_data_list()."""

    def setUp(self):
        """Mock functions called."""

        self.mock_sat_session = mock.patch('sat.cli.swap.ports.SATSession').start()
        self.mock_fc_client = mock.patch('sat.cli.swap.ports.FabricControllerClient').start().return_value
        # The data that will be returned for the ports
        # Each call for the mock_fc_client will return an item from the list in order
        # Example URL: https://api-gw-service-nmn.local/apis/fabric-manager/fabric/ports/x9000c1r3j16p0
        self.mock_fc_client.get.return_value.json.side_effect = [
            {'id': 'x9000c1r3a0l14',
             'conn_port': 'x9000c1r3j16p0',
             'portPolicyLinks': [
                 '/fabric/port-policies/fabric-policy'
             ]},
            {'id': 'x9000c1r3a0l14',
             'conn_port': 'x9000c1r3j16p1',
             'portPolicyLinks': [
                 '/fabric/port-policies/fabric-policy'
             ]},
            {'id': 'x9000c3r3a2l13',
             'conn_port': 'x9000c3r5j16p0',
             'portPolicyLinks': [
                 '/fabric/port-policies/fabric-policy'
             ]},
            {'id': 'x9000c3r3a0214',
             'conn_port': 'x9000c3r5j16p1',
             'portPolicyLinks': [
                 '/fabric/port-policies/fabric-policy'
             ]}
        ]

        self.mock_cable_endpoints = mock.patch('sat.cli.swap.ports.CableEndpoints',
                                               autospec=True).start().return_value
        self.mock_cable_endpoints.get_cable.side_effect = {
            'src_conn_a': 'x9000c1r3j16',
            'src_conn_b': 'none',
            'dst_conn_a': 'x9000c3r5j16',
            'dst_conn_b': 'none'
        }
        self.mock_cable_endpoints.get_linked_jack_list.side_effect = [
            ['x9000c1r3j16',
             'x9000c3r5j16']
        ]

        self.mock_get_ports = mock.patch('sat.cli.swap.ports.PortManager.get_ports',
                                         autospec=True).start()
        self.mock_get_ports.return_value = [
            '/fabric/ports/x9000c1r3j16p0',
            '/fabric/ports/x9000c1r3j16p1',
            '/fabric/ports/x9000c3r5j16p0',
            '/fabric/ports/x9000c3r5j16p1',
            '/fabric/ports/x9000c1r3j18p0',
            '/fabric/ports/x9000c1r3j18p1',
            '/fabric/ports/x9000c3r3j16p0',
            '/fabric/ports/x9000c3r3j16p1'
        ]

        self.success_expected = [
            {'xname': 'x9000c1r3j16p0',
             'port_link': '/fabric/ports/x9000c1r3j16p0',
             'policy_link': '/fabric/port-policies/fabric-policy'},
            {'xname': 'x9000c1r3j16p1',
             'port_link': '/fabric/ports/x9000c1r3j16p1',
             'policy_link': '/fabric/port-policies/fabric-policy'},
            {'xname': 'x9000c3r5j16p0',
             'port_link': '/fabric/ports/x9000c3r5j16p0',
             'policy_link': '/fabric/port-policies/fabric-policy'},
            {'xname': 'x9000c3r5j16p1',
             'port_link': '/fabric/ports/x9000c3r5j16p1',
             'policy_link': '/fabric/port-policies/fabric-policy'}
        ]

        self.mock_cable_endpoints.load_cables_from_p2p_file.return_value = True
        self.mock_cable_endpoints.validate_jacks_using_p2p_file.return_value = True
        self.maxDiff = None
        self.pm = PortManager()

    def test_basic(self):
        """get_jack_port_data_list() with a single jack returns the endpoint data for the jacks"""

        result = self.pm.get_jack_port_data_list(['x9000c1r3j16'])
        self.assertEqual(result, self.success_expected)
        self.mock_cable_endpoints.load_cables_from_p2p_file.assert_called()
        self.mock_cable_endpoints.validate_jacks_using_p2p_file.assert_called()
        self.mock_cable_endpoints.get_cable.assert_called()
        self.mock_cable_endpoints.get_linked_jack_list.assert_called()
        self.mock_get_ports.assert_called()
        self.mock_fc_client.get.assert_has_calls(
            [call('/fabric/ports/x9000c1r3j16p0'), call().json(),
             call('/fabric/ports/x9000c1r3j16p1'), call().json(),
             call('/fabric/ports/x9000c3r5j16p0'), call().json(),
             call('/fabric/ports/x9000c3r5j16p1'), call().json()]
        )

    def test_both_jacks(self):
        """get_jack_port_data_list() with jacks connected by a cable returns the endpoint data for the jacks"""

        self.mock_cable_endpoints.get_cable.side_effect = [
            {'src_conn_a': 'x9000c1r3j16',
             'src_conn_b': 'none',
             'dst_conn_a': 'x9000c3r5j16',
             'dst_conn_b': 'none'},
            {'src_conn_a': 'x9000c1r3j16',
             'src_conn_b': 'none',
             'dst_conn_a': 'x9000c3r5j16',
             'dst_conn_b': 'none'}
        ]
        self.mock_cable_endpoints.get_linked_jack_list.side_effect = [
            ['x9000c1r3j16',
             'x9000c3r5j16'],
            ['x9000c1r3j16',
             'x9000c3r5j16']
        ]
        result = self.pm.get_jack_port_data_list(['x9000c1r3j16', 'x9000c3r5j16'])
        self.assertEqual(result, self.success_expected)
        self.mock_cable_endpoints.load_cables_from_p2p_file.assert_called()
        self.mock_cable_endpoints.validate_jacks_using_p2p_file.assert_called()
        self.assertEqual(self.mock_cable_endpoints.get_cable.call_count, 2)
        self.assertEqual(self.mock_cable_endpoints.get_linked_jack_list.call_count, 2)
        self.mock_get_ports.assert_called()
        self.mock_fc_client.get.assert_has_calls(
            [call('/fabric/ports/x9000c1r3j16p0'), call().json(),
             call('/fabric/ports/x9000c1r3j16p1'), call().json(),
             call('/fabric/ports/x9000c3r5j16p0'), call().json(),
             call('/fabric/ports/x9000c3r5j16p1'), call().json()]
        )

    def test_invalid_jack_xname(self):
        """get_jack_port_data_list() with an invalid xname"""

        expected = None
        result = self.pm.get_jack_port_data_list(['x9000c1r3'])
        self.assertEqual(result, expected)
        self.mock_cable_endpoints.load_cables_from_p2p_file.assert_not_called()
        self.mock_cable_endpoints.validate_jacks_using_p2p_file.assert_not_called()
        self.mock_cable_endpoints.get_cable.assert_not_called()
        self.mock_cable_endpoints.get_linked_jack_list.assert_not_called()
        self.mock_get_ports.assert_not_called()

    def test_no_p2p_file(self):
        """get_jack_port_data_list() with no p2p file"""

        self.mock_cable_endpoints.load_cables_from_p2p_file.return_value = False
        expected = None
        result = self.pm.get_jack_port_data_list(['x9000c1r3j16'])
        self.assertEqual(result, expected)
        self.mock_cable_endpoints.load_cables_from_p2p_file.assert_called()
        self.mock_cable_endpoints.validate_jacks_using_p2p_file.assert_not_called()
        self.mock_cable_endpoints.get_cable.assert_not_called()
        self.mock_cable_endpoints.get_linked_jack_list.assert_not_called()
        self.mock_get_ports.assert_not_called()

    def test_no_p2p_file_with_force(self):
        """get_jack_port_data_list() with no p2p file with force"""

        self.mock_cable_endpoints.load_cables_from_p2p_file.return_value = False
        expected = [
            {'xname': 'x9000c1r3j16p0',
             'port_link': '/fabric/ports/x9000c1r3j16p0',
             'policy_link': '/fabric/port-policies/fabric-policy'},
            {'xname': 'x9000c1r3j16p1',
             'port_link': '/fabric/ports/x9000c1r3j16p1',
             'policy_link': '/fabric/port-policies/fabric-policy'}
        ]
        result = self.pm.get_jack_port_data_list(['x9000c1r3j16'], force=True)
        self.assertEqual(result, expected)
        self.mock_cable_endpoints.load_cables_from_p2p_file.assert_called()
        self.mock_cable_endpoints.validate_jacks_using_p2p_file.assert_not_called()
        self.mock_cable_endpoints.get_cable.assert_not_called()
        self.mock_cable_endpoints.get_linked_jack_list.assert_not_called()
        self.mock_get_ports.assert_called()
        self.mock_fc_client.get.assert_has_calls(
            [call('/fabric/ports/x9000c1r3j16p0'), call().json(),
             call('/fabric/ports/x9000c1r3j16p1'), call().json()]
        )

    def test_jack_not_valid_using_p2p_file(self):
        """get_jack_port_data_list() with jack not valid using p2p file"""

        self.mock_cable_endpoints.validate_jacks_using_p2p_file.return_value = False
        expected = None
        result = self.pm.get_jack_port_data_list(['x9000c1r3j16'])
        self.assertEqual(result, expected)
        self.mock_cable_endpoints.load_cables_from_p2p_file.assert_called()
        self.mock_cable_endpoints.validate_jacks_using_p2p_file.assert_called()
        self.mock_cable_endpoints.get_cable.assert_not_called()
        self.mock_cable_endpoints.get_linked_jack_list.assert_not_called()
        self.mock_get_ports.assert_not_called()

    def test_jack_not_valid_using_p2p_file_with_force(self):
        """get_jack_port_data_list() with jack not valid using p2p file with force"""

        self.mock_cable_endpoints.validate_jacks_using_p2p_file.return_value = False
        result = self.pm.get_jack_port_data_list(['x9000c1r3j16'], force=True)
        self.assertEqual(result, self.success_expected)
        self.mock_cable_endpoints.load_cables_from_p2p_file.assert_called()
        self.mock_cable_endpoints.validate_jacks_using_p2p_file.assert_called()
        self.assertEqual(self.mock_cable_endpoints.get_cable.call_count, 1)
        self.assertEqual(self.mock_cable_endpoints.get_linked_jack_list.call_count, 1)
        self.mock_get_ports.assert_called()
        self.mock_fc_client.get.assert_has_calls(
            [call('/fabric/ports/x9000c1r3j16p0'), call().json(),
             call('/fabric/ports/x9000c1r3j16p1'), call().json(),
             call('/fabric/ports/x9000c3r5j16p0'), call().json(),
             call('/fabric/ports/x9000c3r5j16p1'), call().json()]
        )

    def test_jacks_two_cables_with_force(self):
        """get_jack_port_data_list() with jacks for two separate cables with force"""

        self.mock_cable_endpoints.validate_jacks_using_p2p_file.return_value = False
        self.mock_cable_endpoints.get_cable.side_effect = [
            {'src_conn_a': 'x9000c1r3j16',
             'src_conn_b': 'none',
             'dst_conn_a': 'x9000c3r5j16',
             'dst_conn_b': 'none'},
            {'src_conn_a': 'x9000c1r3j18',
             'src_conn_b': 'none',
             'dst_conn_a': 'x9000c3r3j16',
             'dst_conn_b': 'none'}
        ]
        self.mock_cable_endpoints.get_linked_jack_list.side_effect = [
            ['x9000c1r3j16',
             'x9000c3r5j16'],
            ['x9000c1r3j18',
             'x9000c3r3j16']
        ]
        self.mock_fc_client.get.return_value.json.side_effect = [
            {'id': 'x9000c1r3a0l14',
             'conn_port': 'x9000c1r3j16p0',
             'portPolicyLinks': [
                 '/fabric/port-policies/fabric-policy'
             ]},
            {'id': 'x9000c1r3a0l15',
             'conn_port': 'x9000c1r3j16p1',
             'portPolicyLinks': [
                 '/fabric/port-policies/fabric-policy'
             ]},
            {'id': 'x9000c1r3a0l16',
             'conn_port': 'x9000c1r3j18p0',
             'portPolicyLinks': [
                 '/fabric/port-policies/fabric-policy'
             ]},
            {'id': 'x9000c1r3a0l17',
             'conn_port': 'x9000c1r3j18p1',
             'portPolicyLinks': [
                 '/fabric/port-policies/fabric-policy'
             ]},
            {'id': 'x9000c3r3a2l18',
             'conn_port': 'x9000c3r3j16p0',
             'portPolicyLinks': [
                 '/fabric/port-policies/fabric-policy'
             ]},
            {'id': 'x9000c3r3a0219',
             'conn_port': 'x9000c3r3j16p1',
             'portPolicyLinks': [
                 '/fabric/port-policies/fabric-policy'
             ]},
            {'id': 'x9000c3r3a2l13',
             'conn_port': 'x9000c3r5j16p0',
             'portPolicyLinks': [
                 '/fabric/port-policies/fabric-policy'
             ]},
            {'id': 'x9000c3r3a0214',
             'conn_port': 'x9000c3r5j16p1',
             'portPolicyLinks': [
                 '/fabric/port-policies/fabric-policy'
             ]}
        ]
        expected = [
            {'xname': 'x9000c1r3j16p0',
             'port_link': '/fabric/ports/x9000c1r3j16p0',
             'policy_link': '/fabric/port-policies/fabric-policy'},
            {'xname': 'x9000c1r3j16p1',
             'port_link': '/fabric/ports/x9000c1r3j16p1',
             'policy_link': '/fabric/port-policies/fabric-policy'},
            {'xname': 'x9000c1r3j18p0',
             'port_link': '/fabric/ports/x9000c1r3j18p0',
             'policy_link': '/fabric/port-policies/fabric-policy'},
            {'xname': 'x9000c1r3j18p1',
             'port_link': '/fabric/ports/x9000c1r3j18p1',
             'policy_link': '/fabric/port-policies/fabric-policy'},
            {'xname': 'x9000c3r3j16p0',
             'port_link': '/fabric/ports/x9000c3r3j16p0',
             'policy_link': '/fabric/port-policies/fabric-policy'},
            {'xname': 'x9000c3r3j16p1',
             'port_link': '/fabric/ports/x9000c3r3j16p1',
             'policy_link': '/fabric/port-policies/fabric-policy'},
            {'xname': 'x9000c3r5j16p0',
             'port_link': '/fabric/ports/x9000c3r5j16p0',
             'policy_link': '/fabric/port-policies/fabric-policy'},
            {'xname': 'x9000c3r5j16p1',
             'port_link': '/fabric/ports/x9000c3r5j16p1',
             'policy_link': '/fabric/port-policies/fabric-policy'}
        ]
        result = self.pm.get_jack_port_data_list(['x9000c1r3j16', 'x9000c1r3j18'], force=True)
        self.assertEqual(result, expected)
        self.mock_cable_endpoints.load_cables_from_p2p_file.assert_called()
        self.mock_cable_endpoints.validate_jacks_using_p2p_file.assert_called()
        self.assertEqual(self.mock_cable_endpoints.get_cable.call_count, 2)
        self.assertEqual(self.mock_cable_endpoints.get_linked_jack_list.call_count, 2)
        self.mock_get_ports.assert_called()
        self.mock_fc_client.get.assert_has_calls(
            [call('/fabric/ports/x9000c1r3j16p0'), call().json(),
             call('/fabric/ports/x9000c1r3j16p1'), call().json(),
             call('/fabric/ports/x9000c1r3j18p0'), call().json(),
             call('/fabric/ports/x9000c1r3j18p1'), call().json(),
             call('/fabric/ports/x9000c3r3j16p0'), call().json(),
             call('/fabric/ports/x9000c3r3j16p1'), call().json(),
             call('/fabric/ports/x9000c3r5j16p0'), call().json(),
             call('/fabric/ports/x9000c3r5j16p1'), call().json()]
        )

    def test_jack_not_in_port_list(self):
        """get_jack_port_data_list() with jack not in port list"""

        expected = []
        self.mock_get_ports.return_value = []
        result = self.pm.get_jack_port_data_list(['x9000c1r3j99'])
        self.assertEqual(result, expected)
        self.mock_cable_endpoints.load_cables_from_p2p_file.assert_called()
        self.mock_cable_endpoints.validate_jacks_using_p2p_file.assert_called()
        self.assertEqual(self.mock_cable_endpoints.get_cable.call_count, 1)
        self.assertEqual(self.mock_cable_endpoints.get_linked_jack_list.call_count, 1)
        self.mock_get_ports.assert_called()

    def tearDown(self):
        mock.patch.stopall()


class TestCreateOfflinePortPolicy(unittest.TestCase):
=======
class TestCreateOfflinePortPolicy(ExtendedTestCase):
>>>>>>> a89505c7
    """Unit test for Switch create_offline_port_policy()."""

    def setUp(self):
        """Mock functions called."""

        self.mock_sat_session = mock.Mock()
        self.mock_fc_client_cls = mock.patch('sat.cli.swap.ports.SATSession').start()

        self.mock_fc_response = mock.Mock()
        self.mock_fc_response.json.return_value = {}
        self.mock_fc_client = mock.Mock()
        self.mock_fc_client.post.return_value = self.mock_fc_response
        self.mock_fc_client_cls = mock.patch('sat.cli.swap.ports.FabricControllerClient',
                                             return_value=self.mock_fc_client).start()

        self.mock_get_port_policies = mock.patch('sat.cli.swap.ports.PortManager.get_port_policies',
                                                 autospec=True).start()
        self.mock_get_port_policies.return_value = [
            '/fabric/port-policies/fabric-policy',
            '/fabric/port-policies/edge-policy',
            '/fabric/port-policies/sat-offline-edge-policy'
        ]

        self.mock_json_dumps = mock.patch('json.dumps', autospec=True).start()
        self.pm = PortManager()

    def tearDown(self):
        mock.patch.stopall()

    def test_basic(self):
        """Test create_offline_port_policy() that already exists"""
        with self.assertLogs(level=logging.INFO) as logs:
            self.pm.create_offline_port_policy('/fabric/port-policies/edge-policy', 'sat-offline-')
        self.assert_in_element('Using existing offline policy: /fabric/port-policies/sat-offline-edge-policy',
                               logs.output)
        self.mock_get_port_policies.assert_called_once()
        self.mock_fc_client.post.assert_not_called()

    def test_new_policy(self):
        """Test create_offline_port_policy() that doesn't already exist"""
        with self.assertLogs(level=logging.DEBUG) as logs:
            self.pm.create_offline_port_policy('/fabric/port-policies/fabric-policy', 'sat-offline-')
        self.assert_in_element('Creating offline policy: /fabric/port-policies/sat-offline-fabric-policy',
                               logs.output)
        self.mock_get_port_policies.assert_called_once()
        self.mock_fc_client.post.assert_called_once()


if __name__ == '__main__':
    unittest.main()<|MERGE_RESOLUTION|>--- conflicted
+++ resolved
@@ -90,7 +90,6 @@
         mock.patch.stopall()
 
 
-<<<<<<< HEAD
 class TestGetJackPortDataList(unittest.TestCase):
     """Unit test for cable get_jack_port_data_list()."""
 
@@ -424,10 +423,7 @@
         mock.patch.stopall()
 
 
-class TestCreateOfflinePortPolicy(unittest.TestCase):
-=======
 class TestCreateOfflinePortPolicy(ExtendedTestCase):
->>>>>>> a89505c7
     """Unit test for Switch create_offline_port_policy()."""
 
     def setUp(self):
