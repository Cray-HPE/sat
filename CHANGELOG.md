# Changelog

(C) Copyright 2020-2022 Hewlett Packard Enterprise Development LP.

Permission is hereby granted, free of charge, to any person obtaining a
copy of this software and associated documentation files (the "Software"),
to deal in the Software without restriction, including without limitation
the rights to use, copy, modify, merge, publish, distribute, sublicense,
and/or sell copies of the Software, and to permit persons to whom the
Software is furnished to do so, subject to the following conditions:

The above copyright notice and this permission notice shall be included
in all copies or substantial portions of the Software.

THE SOFTWARE IS PROVIDED "AS IS", WITHOUT WARRANTY OF ANY KIND, EXPRESS OR
IMPLIED, INCLUDING BUT NOT LIMITED TO THE WARRANTIES OF MERCHANTABILITY,
FITNESS FOR A PARTICULAR PURPOSE AND NONINFRINGEMENT.  IN NO EVENT SHALL
THE AUTHORS OR COPYRIGHT HOLDERS BE LIABLE FOR ANY CLAIM, DAMAGES OR
OTHER LIABILITY, WHETHER IN AN ACTION OF CONTRACT, TORT OR OTHERWISE,
ARISING FROM, OUT OF OR IN CONNECTION WITH THE SOFTWARE OR THE USE OR
OTHER DEALINGS IN THE SOFTWARE.

All notable changes to this project will be documented in this file.

The format is based on [Keep a Changelog](https://keepachangelog.com/en/1.0.0/),
and this project adheres to [Semantic Versioning](https://semver.org/spec/v2.0.0.html).

<<<<<<< HEAD

## [Unreleased]
=======
## [3.16.1] - 2022-06-07

### Fixed
- Fixed an issue in config-docker-sat.sh that was causing the builds to fail.

### Changed
- Changed builds to publish to the ``sat-docker`` Artifactory repository.

## [3.16.0] - 2022-05-31
>>>>>>> f0747728

### Added
- Added client support for the BOS v2 API.
- Added a `--bos-version` command line option and `bos.api_version`
  configuration file option which can be used to specify which version of the
  BOS API to use.
- Added BOS v2 support to `sat bootprep`.
- Added BOS v2 support to `sat bootsys`.

### Changed
- Incremented the base version of Alpine used in the container image from 3.13
  to 3.15.
- Made changes related to the open sourcing of sat.
    - Update Jenkinsfile to use csm-shared-library.
    - Add Makefile for building container image.
    - Pull base container image from external location.
- Began using a separate ``cray_product_catalog`` package to query the product
  catalog in ``sat bootprep``.
- Began using a separate ``cray_product_catalog`` package to query the product
  catalog in ``sat showrev``.

### Fixed
- Fixed missing ``sat-hwhist`` man page.
- Fixed bug in ``sat status`` which caused a traceback when certain component
  state fields were missing in HSM.
- Fixed bug in ``sat status`` which caused a traceback when components were
  entirely missing from SLS.

## [3.15.1] - 2022-04-18

### Fixed
- Fixed tab completion in ``sat bash``.
- Fixed a bug with the ``$PATH`` environment variable not including the ``sat``
  executable in ``sat bash``.
- Fixed error reporting in ``sat firmware`` to treat responses containing the
  key "error" but an empty string for a value as non-errors.

## [3.15.0] - 2022-03-29

### Added
- Added a ``--bos-limit`` option to the  ``bos-operations`` stage of ``sat
  bootsys`` which passes the given limit string to the created BOS session.
  Also added a ``--recursive`` option to ``sat bootsys`` in order to allow
  specifying a slot or other higher-level component in the limit string.
- Added a ``--delete-ims-jobs`` option to ``sat bootprep run`` which causes
  successful IMS jobs to be deleted after ``sat bootprep`` is run. The default
  behavior was also changed to not delete jobs.
- Added information about nodes' CFS configuration status (desired
  configuration, configuration status, and error count) to ``sat status``.
- Added options to ``sat status`` to limit the output columns by specified
  CSM services. The added options are ``--hsm-fields``, ``--sls-fields``, and
  ``--cfs-fields``.
- Added a ``--bos-template`` option to ``sat status`` which allows the status
  report to be filtered by the specified session template's boot sets.

### Changed
- Changed the output of ``sat status`` to split different component types into
  different report tables.
- CFS image customization session container status logs in ``sat bootprep`` now
  automatically adjust space padding based on container name lengths.
- Added a stage to the Docker container build which runs ``pycodestyle`` on the
  SAT codebase and unit tests.

### Fixed
- Fixed ``sat bootprep`` to require the ``action`` positional argument.
- Fixed invalid reference to a FILES section in man page for ``sat bootprep``.

### Security
- Updated urllib3 dependency to version 1.26.5 to mitigate CVE-2021-33503, and
  refreshed Python dependency versions.

## [3.14.0] - 2022-02-24

### Added
- Added the ability to specify a commit hash in a product-based configuration
  layer in a ``sat bootprep`` input file.

### Changed
- The Dockerfile was reworked to leverage multistage builds and run unit tests
  in the same environment as the production container. The size of the container
  image has been cut in half as a result.
- Incremented the JSON Schema specification version for the ``sat bootprep``
  input file from draft-07 to 2020-12.
  in the same environment as the production container.

## [3.13.1] - 2022-01-26

### Added
- When ``--save-files`` is passed to ``sat bootprep``, BOS session template API
  request bodies will now be saved in addition to CFS configuration API request
  bodies.

### Fixed
- Improved ``sat bootprep`` to wait properly on CFS image configuration sessions
  to create the corresponding Kubernetes job before querying for pod status and
  to log helpful info messages when waiting on the job and pod.

## [3.13.0] - 2022-01-24

### Added
- Added a new subcommand, ``sat bootprep`` that automates creating CFS
  configurations, building and customizing IMS images, and creating BOS session
  templates which can be used to boot nodes in the system.

### Removed
- Removed password complexity checking from ``sat bmccreds`` due to incompatible
  open-source license.

## [3.12.1] - 2021-12-13

### Changed
- Bumped minor version to validate SAT after migration to internal HPE GitHub
  instance.

## [3.12.0] - 2021-12-07

### Changed
- Add a column to the output of ``sat showrev`` indicating when a product version
  is "active".

## [3.11.1] - 2021-11-22

### Changed
- Refactored `sat.apiclient` from a module into a subpackage.

## [3.11.0] - 2021-10-29

### Changed
- Added a ``--format`` option to ``sat xname2nid`` to set the output format
  to either 'range' or 'nid' for the node IDs.
- Added hostname information from SLS to `sat status` output.
- Added more information about unsuccessful API requests to the ``APIError``
  messages. This info is parsed from responses that use content type
  "application/problem+json" in their failure responses.

### Fixed
- Actions which wait on certain conditions (for example within ``sat bootsys``) will
  fail out more quickly when checking for the completion condition fails
  irrecoverably, instead of repeating a failing check until waiting times out.
- The ``ncn-power`` stage of ``sat bootsys`` will now only print one error
  message if ``impitool`` fails multiple times consecutively for a given
  component. If the number of failures for a given component exceeds 3, then
  that component will be marked as failed.
- Fixed the ``cabinet-power`` stage of ``sat bootsys`` to query CAPMC for power
  status of ComputeModules instead of the unsupported NodeBMC type.
- The ``cabinet-power`` stage of ``sat bootsys`` will now query CAPMC for chassis,
  compute modules, and router modules to power on or off individually instead of
  recursively in order to power on or off cabinets with disabled subcomponents.

## [3.10.0] - 2021-09-03

### Changed
- ``sat diag`` will now query HSM to verify that the components targeted for
  diagnostics are Rosetta switches.
- Changed sat to use the V2 HSM API.
- Changed ``sat xname2nid`` subcommand to translate slot, chassis, and cabinet
  xnames to node IDs in addition to node and node BMC xnames.

### Fixed
- Improved error handling of missing or empty FRUID key in system component data.
- The Ceph health timeout in the ``platform-services`` stage of ``sat bootsys boot``
  was changed to 60 seconds, from 600 seconds previously.
- If waiting for Ceph health to become "OK" times out during the ``platform-services``
  stage of ``sat bootsys boot``, the Ceph services will now be restarted on the
  storage nodes, and Ceph health will be waited on again.
- Fixed an error in the ``platform-services`` stage of ``sat bootsys boot``
  related to trying to start non-existent Ceph services.
- Fix a traceback that occurred if the user did not have permission to write to
  the log file.

### Added
- Added a check for running SDU sessions to the ``session-checks`` stage of a
  ``shutdown`` action in ``sat bootsys``.

### Security
- Incremented version of Alpine Linux from 3.13.2 to 3.13.5
  to address OpenSSL CVE-2021-3711.

## [3.9.0] - 2021-08-04

### Changed
- The ``--loglevel`` option is now an alias for the new ``--loglevel-stderr``.
- Remove the working directory ``/sat`` after the Docker container is built.
- Summaries generated by ``sat hwinv`` now have borders. Borders and headings may
  be toggled with ``--no-borders`` and ``--no-headings``.
- Changed the default logging level for stderr from "WARNING" to "INFO".
- Warn instead of rejecting on missing host keys in `sat bootsys` commands which
  use ssh to connect to other management NCNs.
- Disruptive shutdown stages in ``sat bootsys shutdown`` now prompt the user to
  continue before proceeding. A new option, ``--disruptive``, was added to
  bypass this when desired.
- Changed all informational print statements to be INFO level logging messages.

### Fixed
- Fixed a case where `sat xname2nid` and `sat nid2xname` failed when the input had
  extraneous whitespace.
- Fixed `--logfile` to accept a file name without leading directories.
- Fixed issues with filter error messages being printed twice or not being printed.
- Improved error messages when invalid filter syntax was supplied to
  refer to documentation of the syntax specification.
- Fixed an issue with specific field options not overriding `--fields` when listing
  components with `sat hwinv`.

### Added
- Added a ``--fields`` option to allow displaying only specific fields
  in subcommands which display a report.
- Added ``--loglevel-stderr`` and ``--loglevel-file`` to set logging level for
  stderr and log file separately.
- Added help and man page documentation on files that are absolute or relative
  paths in or below the home or current directory.
- Added prompt for whether user would like to continue when ``sat auth`` would
  overwrite an existing token.
- Added ``--excluded-ncns`` option to ``sat bootsys`` that can be used to omit
  NCNs from the platform-services and ncn-power stages in case they are
  inaccessible.
- Added support for ``--format json`` to print reports in JSON.
- Added support for the ``--filter``, ``--fields``, and ``--reverse`` options
  for summaries created by ``sat hwinv``.
- Added option to customize the default HTTP timeout length, both using the
  configuration file (with the ``api_gateway.api_timeout`` option) and with a new
  command line option, ``--api-timeout``.
- Added FRUID to output from ``sat hwinv``.
- Added a new ``sat hwhist`` subcommand to display hardware component history
  by xname (location) or by FRUID.

## [3.8.0] - 2021-06-23

### Changed
- When explicitly specifying a field using any ``--*-fields`` option with ``sat
  hwinv``, or when filtering against a field in any ``sat`` subcommand, those
  columns will now always be shown, even if all rows contain ``EMPTY`` or
  ``MISSING`` values.

### Fixed
- Fixed a case where filtering specific columns with any ``--*-fields`` option
  with ``sat hwinv`` failed when leading or trailing whitespace was present in
  the field name.
- Fixed the help text of `sat status` to list all available component types.
- Improved an error message which could sometimes occur when FAS reported a
  target with no xname.
- Fixed filtering so that the exact match of a column name used in the
  ``--filter`` query is always used instead of matching subsequences.
- Fixed filtering so that if there are multiple matches of column names
  using the ``--filter`` query, a WARNING is printed and the first match
  is used. This is consistent with ``--sort-by`` usage.
- Fixed filtering to handle spaces in column names by requiring them to
  be enclosed in double quotes.
- Changed warning message when filter returns no output to an error.

### Added
- Added power off of all non-management nodes in air-cooled cabinets
  to ``sat bootsys shutdown --stage cabinet-power``.
- Added a 'Subrole' column to the output of ``sat status``.
- Added ``sat bmccreds`` subcommand to provide a simple interface
  for setting BMC Redfish access credentials.
- Added ``sat slscheck`` subcommand to do a cross-check between SLS and HSM.
- Added confirmation message when ``sat setrev`` writes site info file to S3.

## [3.7.0] - 2021-05-13

### Changed
- Removed Redfish username and password from configuration file since
  they are no longer used by any subcommands.
- Changed the ``sat sensors`` command to use the Telemetry API to get
  sensor data instead of accessing Redfish directly.
- Changed the "unfreeze Ceph" step of the ``platform-services`` stage of
  ``sat bootsys boot`` to behave as follows:
  - Start any inactive Ceph services
  - Unfreeze Ceph
  - Wait for Ceph health
- Changed the ``platform-services`` stage of ``sat bootsys boot`` to prompt
  for confirmation of storage NCN hostnames in addition to Kubernetes managers
  and workers.

### Fixed
- Fixed a case where ``sat showrev`` fails when the Kubernetes configuration
  map ``cray-product-catalog`` is in an unexpected state.
- Improved error handling in ``sat showrev`` when connecting to the Kubernetes
  API fails.
- Added missing description of ``sat swap`` to output of ``sat --help``.
- Added back missing man pages to the container image.
- Removed an old ``slingshot-tools`` dependency from the RPM spec file.
  However, note that RPM installation has not been tested since the move to
  running ``sat`` in a container and is not officially supported.

### Added
- Added a new ``--update-until-timeout`` command-line option to ``sat sensors``.
- Added new fields to ``sat setrev`` and ``sat showrev``.
    - System description
    - Product number
    - Company name
    - Country code
- Added additional description of all fields when running ``sat setrev``,
  and added input validation for fields.
- Added a "Location Name" field to the listing of node accelerators output by
  `sat hwinv --list-node-accels`.

### Removed
- Removed the ``ceph-check`` stage of ``sat bootsys boot``.

## [3.6.0] - 2021-04-16

### Fixed
- Improved error handling in several cases of ``sat firmware``.
    - When multiple xnames and/or snapshots are given, a failure to query
      one of them will be logged as an error, but the valid snapshots
      and xnames will be printed.
    - If a given xname is not in a requested snapshot, a warning is logged.
    - If ``--snapshots`` is specified without arguments (to list all snapshot
      names) and xnames are provided on the command line, a warning is logged
      that the supplied xnames will be ignored.
    - If a given snapshot and/or xname combination yields no results,
      then the command will exit with an error.

### Changed
- Incremented version of Alpine Linux from 3.12.0 to 3.13.2.
- Changed the Ceph health check in ``sat bootsys boot --stage ceph-check``
  to be consistent with the check in the ``platform-services`` stage of
  ``sat bootsys boot`` and ``sat bootsys shutdown``.
- Changed the ``sat diag`` command to use the Fox API for launching controller
  diagnostics instead of accessing Redfish directly.

### Removed
- Removed Ansible and all of its dependencies from our container image by
  removing from our locked requirements files.
- Removed the ``cray-sat-crayctldeploy`` subpackage.
- Removed ``sat linkhealth`` which has been replaced by
  ``slingshot-topology-tool --cmd "show switch <ports,jacks> <switch xname>"``.
- Removed support for Firmware Update Service (FUS) in ``sat firmware``
  and ``sat bootsys shutdown --stage session-checks``. These commands now
  only use Firmware Action Service (FAS).

## [3.5.0] - 2021-03-24

### Added
- Added a new ``sat nid2xname`` subcommand to translate node IDs to node xnames.
- Added a new ``sat xname2nid`` subcommand to translate node and node BMC xnames
  to node IDs.

### Changed
- Changed ``sat swap`` to get all port policies when creating an offline port
  policy to check if the offline port policy already exists.
- Changed requirements files to ``requirements.txt`` and
  ``requirements-dev.txt``. Added ".lock" versions of these files and changed
  build process to use them, so that exact library versions are used.
- ``sat bootsys shutdown --stage bos-operations`` no longer forcefully powers
  off all compute nodes and application nodes using CAPMC when BOS sessions are
  complete or when it times out waiting for BOS sessions to complete.

### Fixed
- Addressed an error in ``sat bootsys``  when waiting for the ``hms-discovery``
  Kubernetes cronjob to be scheduled when there is no previous record of the
  job being scheduled.

## [3.4.0] - 2021-03-03

### Added
- Added a new ``--bos-templates`` command-line option and a ``bos_templates``
  configuration file option to ``sat bootsys boot|shutdown --stage bos-operations``.
  This is intended to replace ``--cle-bos-template``, ``--uan-bos-template``,
  and their respective configuration file options, ``cle_bos_template`` and
  ``uan_bos_template``.
- Added a confirmation message when generating a configuration file via
  ``sat init``.

### Changed
- ``--cle-bos-template`` and ``--uan-bos-template`` now no longer have defaults
  for ``sat bootsys boot|shutdown --stage bos-operations``. If a CLE or UAN
  session template is not specified then it will not be used for the boot or
  shutdown.
- Changed the default for s3.endpoint in ``sat.toml``
  from ``https://rgw-vip`` to ``https://rgw-vip.nmn``.
- Changed ``sat firmware`` to display both 'name' and 'targetName' fields from
  FAS, and changed the 'ID' header in the table to read 'name'.
- Improved step of ``sat bootsys shutdown --stage platform-services`` that stops
  containers by adding prompt whether to continue if stopping containers fails
  and added log messages about running and stopped containers.
- Improved console logging during `sat bootsys boot|shutdown --stage ncn-power`
  by adding a check for active screen sessions after they are created to account
  for the case when some other process like conman is holding the console.
- Changed info-level log messages to print statements for important messages
  about progress during the `ncn-power` stage of `sat bootsys`.

### Fixed
- Changed "BIS server" in SAT man page to "Kubernetes manager nodes", reworded
  description to discuss all of SAT's uses, and corrected several small typos
  in the SAT man page.
- Improved error handling in ``sat showrev`` when the cray-product-catalog
  Kubernetes configuration map does not exist, and when an invalid value is
  given for the S3 endpoint URL.
- Stopped printing a byte string of every container ID that was stopped during
  ``sat bootsys shutdown --stage platform-services`` when ``crictl stop``
  command times out.

## [3.3.0] - 2021-02-05

### Changed
- Changed method of getting hostnames of management non-compute nodes (NCNs) in
  ``sat bootsys`` from using Ansible groups to using the ``/etc/hosts`` file.
- Changed the platform services stage of ``sat bootsys shutdown`` to
  shut down containerd containers using crictl, and to stop the containerd
  service using ``systemctl``.
- Changed the platform services stage of ``sat bootsys shutdown`` to check
  health of the Ceph cluster and freeze the Ceph cluster before shutting down.
- Changed the platform services stage of ``sat bootsys boot`` to check
  health of the Ceph cluster and unfreeze the Ceph cluster before booting.
- Changed the platform services stage of ``sat bootsys boot`` to start
  containerd on the management NCNs and ensure it's enabled.
- Changed the platform services stage of ``sat bootsys shutdown`` to stop and
  disable kubelet on the Kubernetes management NCNs.
- Changed the platform services stage of ``sat bootsys boot`` to start and
  enable kubelet on the Kubernetes management NCNs.
- Changed the platform services stage of ``sat bootsys shutdown`` to save a
  snapshot of etcd and stop the etcd service on the manager Kubernetes NCNs.
- Changed the platform services stage of ``sat bootsys boot`` to ensure etcd is
  started and enabled on the manager Kubernetes NCNs.
- Changed ``sat swap switch`` to use the new Fabric Manager API.
- Changed the ``ncn-power`` stage of ``sat bootsys`` to no longer start and stop
  dhcpd, which is unnecessary now that NCNs and their management interfaces have
  statically assigned IP addresses.
- Changed the command prompt in ``sat bash`` to display 'sat-container' in
  addition to the container ID.
- Changed the ``ncn-power`` stage of ``sat bootsys`` to start console monitoring
  of NCNs using ``screen`` sessions launched over an SSH connection to ncn-m001
  instead of using ``ipmi_console_start.sh`` and ``ipmi_console_stop.sh``
  scripts.
- Changed the ``ncn-power`` stage of ``sat bootsys`` to exit with an error if it
  cannot start console monitoring prior to booting or shutting down NCNs.
- Changed ``sat linkhealth`` to correctly process status output from
  the Redfish API for newer versions of Rosetta switch firmware.
- Changed ``sat swap cable`` to use the new Fabric Manager API and Shasta p2p file.

### Removed
- Removed the ``hsn-bringup`` stage of ``sat bootsys boot`` due to removal of
  underlying Ansible playbook, ``ncmp_hsn_bringup.yaml``, and old fabric
  controller service.
- Removed call to ``ncmp_hsn_bringup.yaml`` Ansible playbook from currently
  unused ``HSNBringupWaiter`` class.
- Removed calls to removed Ansible playbooks ``enable-dns-conflict-hosts.yml``
  and ``disable-dns-conflict-hosts.yml`` during ``ncn-power`` stage of
  ``sat bootsys``.
- Removed the ``bgp-check`` stage of ``sat bootsys {boot,shutdown}`` due to
  removal of underlying Ansible playbook that implemented this stage.
- Removed ``run_ansible_playbook`` function from ``sat.cli.bootsys.util`` module
  since it is no longer used anywhere.
- Removed ``RunningService`` context manager since it is no longer used.

### Fixed
- Removed error message and 'ERROR' value for Slurm version in system
  table in ``sat showrev`` when Slurm is not present.
- Add missing space in help text for ``sat showrev`` ``--all`` option.

### Security
- Incremented required version of Python PyYAML package to 5.4.1.
- Incremented required version of Python RSA package to 4.7.

## [3.2.0] - 2020-12-17

### Changed
- Changed ``sat showrev`` to display product information from kuberetes
  configuration map. Previous product information is now accessible with
  the ``--release-files`` option.
- Changed ``sat showrev`` to display separate tables for system-wide
  information and host-local information. Added the ``--local`` option to
  ``sat showrev``.
- ``sat showrev`` will first read from ``/opt/cray/sat/etc/os-release``
  and from ``/etc/os-release`` if that does not exist for the SLES
  version.
- Modified output and logging of ``sat bootsys boot|shutdown --stage bos-operations``
  to include more information about the BOS session, BOA jobs and BOA pods.
- Changed ``sat swap`` to print an error message since the Fabric Controller API
  that is used is no longer available.

### Removed
- Removed Lustre and PBS versions from ``sat showrev``.
- Removed ``--packages`` and ``--docker`` options from ``sat showrev``.
- Removed package and docker image listing from output of
  ``sat showrev --all``.
- Removed ``sat cablecheck``.
- Removed ``slingshot-tools`` from the Docker image.

### Fixed
- Improved error handling in ``sat showrev --docker``.
- Fixed a missing comma in the ``sat`` man page.
- Added a space between sentences in S3 error logging in ``sat showrev``.

## [3.1.0] - 2020-12-04

### Added
- Ability to list node enclosure power supplies in ``sat hwinv`` with
  ``--list-node-enclosure-power-supplies``.
- Ability to list node accelerators (e.g. GPUs) in ``sat hwinv`` with
  ``--list-node-accels``.
- New field for accelerator counts when listing and summarizing nodes
  in ``sat hwinv``.
- Ability to list node accelerator risers (e.g. Redstone Modules)
  in ``sat hwinv`` with ``--list-node-accel-risers``.
- New field for accelerator riser counts when listing and summarizing nodes
  in ``sat hwinv``.
- Ability to list node HSN NICs in ``sat hwinv`` with ``--list-node-hsn-nics``.
- New field for HSN NIC counts when listing and summarizing nodes
  in ``sat hwinv``.

### Changed
- Changed ``sat bootsys`` state capture and hsn/k8s checks to use an S3
  bucket instead of local files.
- ``sat setrev`` now writes the site information file to S3, and
  ``sat showrev`` now downloads the site information file from S3.
- Changed default logging directory to ``/var/log/cray/sat/sat.log``.

### Removed
- Removed parsing of ``/etc/cray-release`` from ``sat showrev``.

### Fixed
- Fixed dumping of serial number in ``sat setrev`` so that it is always
  a string.

## [3.0.0] - 2020-11-18

### Added
- New ``sat init`` subcommand that generates a config file for the user at
  ``$HOME/.config/sat/sat.toml`` and populates it with defaults.
- ``Dockerfile`` to build a Docker image containing sat and its
  dependencies, including ipmitool, kubectl, and slingshot-tools.
- ``requirements.docker.txt`` that explicitly specifies the ``sat`` python
  package's dependencies and their versions that are installed in the Docker
  image.
- ``Jenkinsfile.docker`` that builds the Docker image in a DST pipeline.

### Changed
- Changed default location of configuration file from ``/etc/sat.toml`` to
  ``$HOME/.config/sat/sat.toml`` to more easily allow each user to have their
  own configuration file.
- Modified all ``sat`` commands to generate a config file at the new default
  location, ``$HOME/.config/sat/sat.toml``, if one does not exist yet.
- Renamed ``Jenkinsfile`` to ``Jenkinsfile.rpm`` to differentiate from the newly
  added ``Jenkinsfile.docker`` that builds the Docker image.
- Moved sat from the shasta-standard and shasta-premium product streams to the
  sat product stream.

### Fixed
- Updated Vendor tag in RPM spec file to HPE.
- Fixed RPM build failure in DST pipeline by removing `BuildRequires` tags that
  result in conflicting requirements installed in container used to build RPM.

### Security
- Incremented required version of python cryptography package from 3.1 to 3.2.

## [2.4.0] - 2020-10-08

### Added
- ``sat bootsys shutdown`` and ``sat bootsys boot`` have been split into stages
  which are specified with ``--stage``. Behavior of ``sat bootsys shutdown``
  without stage specified is to run the ``session-checks`` stage for backwards
  compatibility with the previous release.
- Stages added to ``sat bootsys shutdown`` to automate additional stages of the
  system shutdown procedure. Stages are as follows:
    - capture-state: captures state of HSN and k8s pods on the system.
    - session-checks: checks for active sessions in BOS, CFS, CRUS, FAS, and NMD
      services.
    - bos-operations: shuts down compute nodes and User Access Nodes (UANs)
      using BOS.
    - cabinet-power: shuts down power to the liquid-cooled compute cabinets in
      the system and suspends hms-discovery cronjob in k8s.
    - bgp-check: checks BGP peering sessions on spine switches and
      re-establishes if necessary.
    - platform-services: stops platform services running on management NCNs.
    - ncn-power: shuts down and powers off the management NCNs.
- Stages added to ``sat bootsys boot`` to automate additional stages of the
  system boot procedure. Stages are as follows:
    - ncn-power: powers on and boots managment NCNs.
    - platform-services: starts platform services on management NCNs.
    - k8s-check: waits for k8s pod health to reach state from before shutdown.
    - ceph-check: restarts ceph services and waits for them to be healthy.
    - bgp-check: checks BGP peering sessions on spine switches and
      re-establishes if necessary.
    - cabinet-power: resumes hms-discovery cronjob in k8s, waits for it to be
      scheduled, and then waits for chassis in liquid-cooled cabinets to be
      powered on.
    - hsn-bringup: brings up the HSN and waits for it be as healthy as it was
      before shutdown.
    - bos-operations: boots compute nodes and User Access Nodes (UANs) using
      BOS.
- Debug logging for every stage of `sat bootsys` operations including duration
  of each stage.
- Developer documentation in markdown format.
- Added ``sat swap`` subcommand for swapping cables and switches.  The
  existing functionality of ``sat switch`` is now duplicated under
  ``sat swap switch``, and ``sat switch`` is deprecated.  Changed
  exit codes of ``sat switch`` to align with ``sat swap``.

### Fixed
- Fixed missing values in info messages logged from sat.filtering module.
- Stopped using deprecated "cray" public client and started using new "shasta"
  public client for authentication.
- Respect configured stderr log level and stop emitting duplicate log messages
  to stderr.
- Fixed typos on ``sat linkhealth`` and ``sat status`` man pages.
- Added ``show_empty`` and ``show_missing`` FORMAT config file options to
  ``sat`` man page.
- Added sat-switch subcommand to ``sat`` man page.
- ``sat firmware`` now logs an error for unknown xnames.
- Fixed bug in flattening of list of NCN hostnames in the ``ncn-power`` stage of
  ``sat bootsys boot``.

## [2.3.0] - 2020-07-01

### Added
- Kubernetes pod state is dumped to a file during ``sat bootsys shutdown``.

### Fixed
- Fixed incorrect FAS URL used by ``sat firmware`` commands.
- Fixed minor bug in FAS error handling in ``sat firmware``.
- Stopped logging tokens when log level is set to debug.

## [2.2.0] - 2020-06-11

### Added
- FAS support for ``sat firmware``.
- Added ``sat bootsys`` subcommand and implemented first portion of the
  ``shutdown`` action.

### Changed
- Author in man pages now reads HPE.
- Split contributing guidelines to separate ``CONTRIBUTING.md`` file and added
  instructions for signing off on the Developer Certificate of Origin (DCO).

### Removed
- Removed Kibana objects, supporting scripts, and metadata from RPM. The
  ``sat`` command is not affected.

### Fixed
- Fixed two critical errors in ``sat showrev --system`` that resulted in an
  uncaught ``TypeError`` or ``IndexError``.
- ``sat k8s`` and ``sat showrev`` now catch ``FileNotFoundError`` that can be
  raised when loading kubernetes config.
- Suppressed ugly ``YAMLLoadWarning` that appeared when loading kubernetes
  config in ``sat k8s`` and ``sat showrev`` commands.

## [2.1.1] - 2020-06-03

### Changed
- ``sat hwmatch`` now displays a message if no mismatches were found.
- ``sat cablecheck`` now calls ``/usr/bin/check-hsn-cables`` which is the new
  name of the script after a slingshot-tools packaging refactor.

## [2.1.0] - 2020-05-26

### Added
- Extended Kibana dashboard for rasdaemon with panels that show just errors.
- Kibana dashboard to show heartbeat losses.
- New column showing ratio of co-located replicas to running pods for a given
  replicaset in output of ``sat k8s``.
- Support for exact field name matching using double quotes in ``sat hwinv``.

### Changed
- ``sat cablecheck`` now directly executes ``check_hsn_cables.py`` instead of
  calling with ``python2``.
- Changed "MISSING" values to "NOT APPLICABLE" when cable is not present in
  ``sat linkhealth``.

### Removed
- Removed "flow_control_config" field from ``sat linkhealth``. It is no longer
  present in Redfish, by design.

### Fixed
- Man page for ``sat diag`` updated to state explicitly what devices it can
  be applied to.
- Man page for ``sat showrev`` updated to describe the release directory and
  provide an example of products output.
- Restored certificate-nonvalidation warning circumvention from ``sat diag``,
  ``sat linkhealth``, and ``sat sensors``.

## [2.0.0] - 2020-05-06

### Added
- ``sat sensors`` supports ``--types`` for BMC types.
- ``sat sensors`` handles ``--xnames`` consistenty with ``sat linkhealth``.
- ``sat diag`` supports shared ``--redfish-username`` option.
- ``sat cablecheck`` supports ``check_hsn_cables.py``'s options.
- Ability to list drives in ``sat hwinv`` with ``--list-drives``.
- Ability to list CMM rectifiers in ``sat hwinv`` with ``--list-cmm-rectifiers``
- New fields for drive counts and total drive capacity when listing and
  summarizing nodes in ``sat hwinv``.
- New `--show-empty` and `--show-missing` options to allow override of default
  behavior to hide columns that are all EMPTY or MISSING.
- ``sat switch`` command for automation of switch enable/disable during
  switch replacement.
- ``sat k8s`` command which currently shows replica pods spun up on the
  same node.

### Changed
- Default behavior when printing tables is now to hide columns when values for
  those columns are either all EMPTY or all MISSING. The default behavior can be
  overridden using the `--show-empty` and `--show-missing` options.
- Man page of ``sat sensors`` revised to be more explicit with respect to
  supported BMC types and for style consistency.
- Errors in ``sat sensors`` changed to be less confusing. The xname is
  included in query errors and the "unable to identify" error is omitted
  if one of these errors is logged.
- Man page of ``sat diag`` revised to better cover interactive mode.
- Showrev will no longer exit at the first failure to retrieve a set of
  information. E.g., a failure to retrieve package version info will not impact
  showrev's ability to display system revision information.
- Improved sitefile handling by ``sat setrev`` to create directory and better
  detect and warn if file does not appear to be as expected.
- Included username in warning for failure to authenticate with token.
- Moved Redfish indication in user/password prompt to left side of colon.
- ``sat hwinv`` now reports memory in GiB rounded to 2 places.
- Changed project license from Cray Proprietary to MIT license and added notices
  to all source files.
- Implementation of ``processor_count`` property of ``Node`` objects now counts
  ``Processor`` objects instead of relying on 'LocationInfo' field in HSM.

### Removed
- Removed ``--substr`` option from ``sat showrev``, the effect of which can
  be accomplished using the general ``--filter`` option instead.
- Removed certificate-nonvalidation warning circumvention from ``sat diag``,
  ``sat linkhealth``, and ``sat sensors``. Occurrence of this warning is no
  longer normal behavior.

### Fixed
- Build version in ``sat showrev`` is now read from the ``/etc/cray-release``
  file and the field now reads "Release version".
- Slurm version now checked via pod.

## [1.3.0] - 2020-04-09

### Added
- Added ``Class`` to the fields reported by ``sat status``.
- ``--snapshots`` option for sat firmware.

### Changed
- Revised man pages for improved style and consistency.
- Changed ``sat linkhealth`` to display ``flow_control_config`` rather than
  ``flow_control_configuration`` as a column heading.
- Changed dependency from slingshot-cable-validation to slingshot-tools.

### Removed
- Removed unsupported ``--xname`` option from ``sat status`` man page.

## [1.2.0] - 2020-03-27

### Added
- Kibana dashboard for AER messages.
- Kibana dashboard for rasdaemon messages.

### Changed
- Kibana kernel dashboards to use DSL from KQL.
- Put list of subcommands in usage help in alphabetical order.
- All Kibana dashboards include time, hostname, message, and severity columns in
  the search output.

### Fixed
- The regular expression for the Kibana LBUG search query has been corrected.
- The output of firmware subcommand now properly sorts xnames by their numerical
  components.

## [1.1.2] - 2020-03-25

### Fixed
- Updated ``setup.py`` to not include our ``tools`` python package and
  subpackages of our ``tests`` package.

## [1.1.1] - 2020-03-20

### Changed
- Changed ``sat linkhealth`` to target switches contained by specifed xnames,
  for example xname component x1000c1 contains xname component x1000c1s2b0, as
  does x1000c1s2b0 (an xname component contains itself).

## [1.1.0] - 2020-03-18

### Added
- Kibana dashboards for kernel-related error messages.
- A kibana dasbhoard for viewing nodes set admindown and Application Task
  Orchestration and Management (ATOM) test failure log messages in the system
  monitoring framework.
- ``contains_component`` method added to ``XName`` class to test whether a
  component represented by an xname contains another.
- New ``--products`` option for ``sat showrev`` that shows information about
  installed product versions from ``/opt/cray/etc/release`` directory.

### Changed
- The xnames specified with the ``--xnames`` or ``--xname-file`` options are
  now made unique while preserving order.

### Fixed

- Fixed sorting by xname in output of ``sat status``.
- Made ``sat status`` more robust when keys are missing from data returned by
  HSM API.
- Fixed boolean operator precedence in filtering queries.
- Fixed exception that occurred in ``sat sensors`` when trying to split a list
  of xnames on commas or to iterate over None.
- Fixed ``sat showrev`` traceback that resulted from ``/opt/cray/etc/release``
  being changed from a file to a directory.

## [1.0.0] - 2020-02-27

This is the version at which we started properly maintaining our version
number.

### Added

- CHANGELOG.md in a simple markdown format.

## [0.0.3] - 2020-02-26

This is the version prior to the version at which we started properly maintaining
our version number.

### Added

- A sat command and all its subcommands, including sensors, firmware, diag,
  hwinv, cablecheck, setrev, auth, hwmatch, linkhealth, status, and showrev.
- A Jenkinsfile and spec file to build sat as an rpm.
- An Ansible role that installs sat within the crayctl ansible framework.
- A kibana dasbhoard for viewing MCE log messages in the system monitoring
  framework.<|MERGE_RESOLUTION|>--- conflicted
+++ resolved
@@ -25,20 +25,8 @@
 The format is based on [Keep a Changelog](https://keepachangelog.com/en/1.0.0/),
 and this project adheres to [Semantic Versioning](https://semver.org/spec/v2.0.0.html).
 
-<<<<<<< HEAD
 
 ## [Unreleased]
-=======
-## [3.16.1] - 2022-06-07
-
-### Fixed
-- Fixed an issue in config-docker-sat.sh that was causing the builds to fail.
-
-### Changed
-- Changed builds to publish to the ``sat-docker`` Artifactory repository.
-
-## [3.16.0] - 2022-05-31
->>>>>>> f0747728
 
 ### Added
 - Added client support for the BOS v2 API.
@@ -47,6 +35,16 @@
   BOS API to use.
 - Added BOS v2 support to `sat bootprep`.
 - Added BOS v2 support to `sat bootsys`.
+
+## [3.16.1] - 2022-06-07
+
+### Fixed
+- Fixed an issue in config-docker-sat.sh that was causing the builds to fail.
+
+### Changed
+- Changed builds to publish to the ``sat-docker`` Artifactory repository.
+
+## [3.16.0] - 2022-05-31
 
 ### Changed
 - Incremented the base version of Alpine used in the container image from 3.13
