# Changelog

(C) Copyright 2020-2021 Hewlett Packard Enterprise Development LP.

Permission is hereby granted, free of charge, to any person obtaining a
copy of this software and associated documentation files (the "Software"),
to deal in the Software without restriction, including without limitation
the rights to use, copy, modify, merge, publish, distribute, sublicense,
and/or sell copies of the Software, and to permit persons to whom the
Software is furnished to do so, subject to the following conditions:

The above copyright notice and this permission notice shall be included
in all copies or substantial portions of the Software.

THE SOFTWARE IS PROVIDED "AS IS", WITHOUT WARRANTY OF ANY KIND, EXPRESS OR
IMPLIED, INCLUDING BUT NOT LIMITED TO THE WARRANTIES OF MERCHANTABILITY,
FITNESS FOR A PARTICULAR PURPOSE AND NONINFRINGEMENT.  IN NO EVENT SHALL
THE AUTHORS OR COPYRIGHT HOLDERS BE LIABLE FOR ANY CLAIM, DAMAGES OR
OTHER LIABILITY, WHETHER IN AN ACTION OF CONTRACT, TORT OR OTHERWISE,
ARISING FROM, OUT OF OR IN CONNECTION WITH THE SOFTWARE OR THE USE OR
OTHER DEALINGS IN THE SOFTWARE.

All notable changes to this project will be documented in this file.

The format is based on [Keep a Changelog](https://keepachangelog.com/en/1.0.0/),
and this project adheres to [Semantic Versioning](https://semver.org/spec/v2.0.0.html).

## [Unreleased]

### Fixed
- Fixed a case where filtering specific columns with any ``--*-fields`` option
  with ``sat hwinv`` failed when leading or trailing whitespace was present in
  the field name.
<<<<<<< HEAD
- Fixed filtering so that the exact match of a column name used in the
  ``--filter`` query is always used instead of matching subsequences.
- Fixed filtering so that if there are multiple matches of column names
  using the ``--filter``query, a WARNING is printed and the first match
  is used. This is consistent with ``--sort-by`` usage.
- Fixed filtering to handle spaces in column names by requiring them to
  be enclosed in double quotes.
=======
- Fixed the help text of `sat status` to list all available component types.
- Improved an error message which could sometimes occur when FAS reported a
  target with no xname. 
>>>>>>> ba59f133

### Added
- Added power off of all non-management nodes in air-cooled cabinets
  to ``sat bootsys shutdown --stage cabinet-power``.
- Added a 'Subrole' column to the output of ``sat status``.
- Added ``sat bmccreds`` subcommand to provide a simple interface
  for setting BMC Redfish access credentials.

## [3.7.0] - 2021-05-13

### Changed
- Removed Redfish username and password from configuration file since
  they are no longer used by any subcommands.
- Changed the ``sat sensors`` command to use the Telemetry API to get
  sensor data instead of accessing Redfish directly.
- Changed the "unfreeze Ceph" step of the ``platform-services`` stage of
  ``sat bootsys boot`` to behave as follows:
  - Start any inactive Ceph services
  - Unfreeze Ceph
  - Wait for Ceph health
- Changed the ``platform-services`` stage of ``sat bootsys boot`` to prompt
  for confirmation of storage NCN hostnames in addition to Kubernetes managers
  and workers.

### Fixed
- Fixed a case where ``sat showrev`` fails when the Kubernetes configuration
  map ``cray-product-catalog`` is in an unexpected state.
- Improved error handling in ``sat showrev`` when connecting to the Kubernetes
  API fails.
- Added missing description of ``sat swap`` to output of ``sat --help``.
- Added back missing man pages to the container image.
- Removed an old ``slingshot-tools`` dependency from the RPM spec file.
  However, note that RPM installation has not been tested since the move to
  running ``sat`` in a container and is not officially supported.

### Added
- Added a new ``--update-until-timeout`` command-line option to ``sat sensors``.
- Added new fields to ``sat setrev`` and ``sat showrev``.
    - System description
    - Product number
    - Company name
    - Country code
- Added additional description of all fields when running ``sat setrev``,
  and added input validation for fields.
- Added a "Location Name" field to the listing of node accelerators output by
  `sat hwinv --list-node-accels`.

### Removed
- Removed the ``ceph-check`` stage of ``sat bootsys boot``.

## [3.6.0] - 2021-04-16

### Fixed
- Improved error handling in several cases of ``sat firmware``.
    - When multiple xnames and/or snapshots are given, a failure to query
      one of them will be logged as an error, but the valid snapshots
      and xnames will be printed.
    - If a given xname is not in a requested snapshot, a warning is logged.
    - If ``--snapshots`` is specified without arguments (to list all snapshot
      names) and xnames are provided on the command line, a warning is logged
      that the supplied xnames will be ignored.
    - If a given snapshot and/or xname combination yields no results,
      then the command will exit with an error.

### Changed
- Incremented version of Alpine Linux from 3.12.0 to 3.13.2.
- Changed the Ceph health check in ``sat bootsys boot --stage ceph-check``
  to be consistent with the check in the ``platform-services`` stage of
  ``sat bootsys boot`` and ``sat bootsys shutdown``.
- Changed the ``sat diag`` command to use the Fox API for launching controller
  diagnostics instead of accessing Redfish directly.

### Removed
- Removed Ansible and all of its dependencies from our container image by
  removing from our locked requirements files.
- Removed the ``cray-sat-crayctldeploy`` subpackage.
- Removed ``sat linkhealth`` which has been replaced by
  ``slingshot-topology-tool --cmd "show switch <ports,jacks> <switch xname>"``.
- Removed support for Firmware Update Service (FUS) in ``sat firmware``
  and ``sat bootsys shutdown --stage session-checks``. These commands now
  only use Firmware Action Service (FAS).

## [3.5.0] - 2021-03-24

### Added
- Added a new ``sat nid2xname`` subcommand to translate node IDs to node xnames.
- Added a new ``sat xname2nid`` subcommand to translate node and node BMC xnames
  to node IDs.

### Changed
- Changed ``sat swap`` to get all port policies when creating an offline port
  policy to check if the offline port policy already exists.
- Changed requirements files to ``requirements.txt`` and
  ``requirements-dev.txt``. Added ".lock" versions of these files and changed
  build process to use them, so that exact library versions are used.
- ``sat bootsys shutdown --stage bos-operations`` no longer forcefully powers
  off all compute nodes and application nodes using CAPMC when BOS sessions are
  complete or when it times out waiting for BOS sessions to complete.

### Fixed
- Addressed an error in ``sat bootsys``  when waiting for the ``hms-discovery``
  Kubernetes cronjob to be scheduled when there is no previous record of the
  job being scheduled.

## [3.4.0] - 2021-03-03

### Added
- Added a new ``--bos-templates`` command-line option and a ``bos_templates``
  configuration file option to ``sat bootsys boot|shutdown --stage bos-operations``.
  This is intended to replace ``--cle-bos-template``, ``--uan-bos-template``,
  and their respective configuration file options, ``cle_bos_template`` and
  ``uan_bos_template``.
- Added a confirmation message when generating a configuration file via
  ``sat init``.

### Changed
- ``--cle-bos-template`` and ``--uan-bos-template`` now no longer have defaults
  for ``sat bootsys boot|shutdown --stage bos-operations``. If a CLE or UAN
  session template is not specified then it will not be used for the boot or
  shutdown.
- Changed the default for s3.endpoint in ``sat.toml``
  from ``https://rgw-vip`` to ``https://rgw-vip.nmn``.
- Changed ``sat firmware`` to display both 'name' and 'targetName' fields from
  FAS, and changed the 'ID' header in the table to read 'name'.
- Improved step of ``sat bootsys shutdown --stage platform-services`` that stops
  containers by adding prompt whether to continue if stopping containers fails
  and added log messages about running and stopped containers.
- Improved console logging during `sat bootsys boot|shutdown --stage ncn-power`
  by adding a check for active screen sessions after they are created to account
  for the case when some other process like conman is holding the console.
- Changed info-level log messages to print statements for important messages
  about progress during the `ncn-power` stage of `sat bootsys`.

### Fixed
- Changed "BIS server" in SAT man page to "Kubernetes manager nodes", reworded
  description to discuss all of SAT's uses, and corrected several small typos
  in the SAT man page.
- Improved error handling in ``sat showrev`` when the cray-product-catalog
  Kubernetes configuration map does not exist, and when an invalid value is
  given for the S3 endpoint URL.
- Stopped printing a byte string of every container ID that was stopped during
  ``sat bootsys shutdown --stage platform-services`` when ``crictl stop``
  command times out.

## [3.3.0] - 2021-02-05

### Changed
- Changed method of getting hostnames of management non-compute nodes (NCNs) in
  ``sat bootsys`` from using Ansible groups to using the ``/etc/hosts`` file.
- Changed the platform services stage of ``sat bootsys shutdown`` to
  shut down containerd containers using crictl, and to stop the containerd
  service using ``systemctl``.
- Changed the platform services stage of ``sat bootsys shutdown`` to check
  health of the Ceph cluster and freeze the Ceph cluster before shutting down.
- Changed the platform services stage of ``sat bootsys boot`` to check
  health of the Ceph cluster and unfreeze the Ceph cluster before booting.
- Changed the platform services stage of ``sat bootsys boot`` to start
  containerd on the management NCNs and ensure it's enabled.
- Changed the platform services stage of ``sat bootsys shutdown`` to stop and
  disable kubelet on the Kubernetes management NCNs.
- Changed the platform services stage of ``sat bootsys boot`` to start and
  enable kubelet on the Kubernetes management NCNs.
- Changed the platform services stage of ``sat bootsys shutdown`` to save a
  snapshot of etcd and stop the etcd service on the manager Kubernetes NCNs.
- Changed the platform services stage of ``sat bootsys boot`` to ensure etcd is
  started and enabled on the manager Kubernetes NCNs.
- Changed ``sat swap switch`` to use the new Fabric Manager API.
- Changed the ``ncn-power`` stage of ``sat bootsys`` to no longer start and stop
  dhcpd, which is unnecessary now that NCNs and their management interfaces have
  statically assigned IP addresses.
- Changed the command prompt in ``sat bash`` to display 'sat-container' in
  addition to the container ID.
- Changed the ``ncn-power`` stage of ``sat bootsys`` to start console monitoring
  of NCNs using ``screen`` sessions launched over an SSH connection to ncn-m001
  instead of using ``ipmi_console_start.sh`` and ``ipmi_console_stop.sh``
  scripts.
- Changed the ``ncn-power`` stage of ``sat bootsys`` to exit with an error if it
  cannot start console monitoring prior to booting or shutting down NCNs.
- Changed ``sat linkhealth`` to correctly process status output from
  the Redfish API for newer versions of Rosetta switch firmware.
- Changed ``sat swap cable`` to use the new Fabric Manager API and Shasta p2p file.

### Removed
- Removed the ``hsn-bringup`` stage of ``sat bootsys boot`` due to removal of
  underlying Ansible playbook, ``ncmp_hsn_bringup.yaml``, and old fabric
  controller service.
- Removed call to ``ncmp_hsn_bringup.yaml`` Ansible playbook from currently
  unused ``HSNBringupWaiter`` class.
- Removed calls to removed Ansible playbooks ``enable-dns-conflict-hosts.yml``
  and ``disable-dns-conflict-hosts.yml`` during ``ncn-power`` stage of
  ``sat bootsys``.
- Removed the ``bgp-check`` stage of ``sat bootsys {boot,shutdown}`` due to
  removal of underlying Ansible playbook that implemented this stage.
- Removed ``run_ansible_playbook`` function from ``sat.cli.bootsys.util`` module
  since it is no longer used anywhere.
- Removed ``RunningService`` context manager since it is no longer used.

### Fixed
- Removed error message and 'ERROR' value for Slurm version in system
  table in ``sat showrev`` when Slurm is not present.
- Add missing space in help text for ``sat showrev`` ``--all`` option.

### Security
- Incremented required version of Python PyYAML package to 5.4.1.
- Incremented required version of Python RSA package to 4.7.

## [3.2.0] - 2020-12-17

### Changed
- Changed ``sat showrev`` to display product information from kuberetes
  configuration map. Previous product information is now accessible with
  the ``--release-files`` option.
- Changed ``sat showrev`` to display separate tables for system-wide
  information and host-local information. Added the ``--local`` option to
  ``sat showrev``.
- ``sat showrev`` will first read from ``/opt/cray/sat/etc/os-release``
  and from ``/etc/os-release`` if that does not exist for the SLES
  version.
- Modified output and logging of ``sat bootsys boot|shutdown --stage bos-operations``
  to include more information about the BOS session, BOA jobs and BOA pods.
- Changed ``sat swap`` to print an error message since the Fabric Controller API
  that is used is no longer available.

### Removed
- Removed Lustre and PBS versions from ``sat showrev``.
- Removed ``--packages`` and ``--docker`` options from ``sat showrev``.
- Removed package and docker image listing from output of
  ``sat showrev --all``.
- Removed ``sat cablecheck``.
- Removed ``slingshot-tools`` from the Docker image.

### Fixed
- Improved error handling in ``sat showrev --docker``.
- Fixed a missing comma in the ``sat`` man page.
- Added a space between sentences in S3 error logging in ``sat showrev``.

## [3.1.0] - 2020-12-04

### Added
- Ability to list node enclosure power supplies in ``sat hwinv`` with
  ``--list-node-enclosure-power-supplies``.
- Ability to list node accelerators (e.g. GPUs) in ``sat hwinv`` with
  ``--list-node-accels``.
- New field for accelerator counts when listing and summarizing nodes
  in ``sat hwinv``.
- Ability to list node accelerator risers (e.g. Redstone Modules)
  in ``sat hwinv`` with ``--list-node-accel-risers``.
- New field for accelerator riser counts when listing and summarizing nodes
  in ``sat hwinv``.
- Ability to list node HSN NICs in ``sat hwinv`` with ``--list-node-hsn-nics``.
- New field for HSN NIC counts when listing and summarizing nodes
  in ``sat hwinv``.

### Changed
- Changed ``sat bootsys`` state capture and hsn/k8s checks to use an S3
  bucket instead of local files.
- ``sat setrev`` now writes the site information file to S3, and
  ``sat showrev`` now downloads the site information file from S3.
- Changed default logging directory to ``/var/log/cray/sat/sat.log``.

### Removed
- Removed parsing of ``/etc/cray-release`` from ``sat showrev``.

### Fixed
- Fixed dumping of serial number in ``sat setrev`` so that it is always
  a string.

## [3.0.0] - 2020-11-18

### Added
- New ``sat init`` subcommand that generates a config file for the user at
  ``$HOME/.config/sat/sat.toml`` and populates it with defaults.
- ``Dockerfile`` to build a Docker image containing sat and its
  dependencies, including ipmitool, kubectl, and slingshot-tools.
- ``requirements.docker.txt`` that explicitly specifies the ``sat`` python
  package's dependencies and their versions that are installed in the Docker
  image.
- ``Jenkinsfile.docker`` that builds the Docker image in a DST pipeline.

### Changed
- Changed default location of configuration file from ``/etc/sat.toml`` to
  ``$HOME/.config/sat/sat.toml`` to more easily allow each user to have their
  own configuration file.
- Modified all ``sat`` commands to generate a config file at the new default
  location, ``$HOME/.config/sat/sat.toml``, if one does not exist yet.
- Renamed ``Jenkinsfile`` to ``Jenkinsfile.rpm`` to differentiate from the newly
  added ``Jenkinsfile.docker`` that builds the Docker image.
- Moved sat from the shasta-standard and shasta-premium product streams to the
  sat product stream. 

### Fixed
- Updated Vendor tag in RPM spec file to HPE.
- Fixed RPM build failure in DST pipeline by removing `BuildRequires` tags that
  result in conflicting requirements installed in container used to build RPM.

### Security
- Incremented required version of python cryptography package from 3.1 to 3.2.

## [2.4.0] - 2020-10-08

### Added
- ``sat bootsys shutdown`` and ``sat bootsys boot`` have been split into stages
  which are specified with ``--stage``. Behavior of ``sat bootsys shutdown``
  without stage specified is to run the ``session-checks`` stage for backwards
  compatibility with the previous release.
- Stages added to ``sat bootsys shutdown`` to automate additional stages of the
  system shutdown procedure. Stages are as follows:
    - capture-state: captures state of HSN and k8s pods on the system.
    - session-checks: checks for active sessions in BOS, CFS, CRUS, FAS, and NMD
      services.
    - bos-operations: shuts down compute nodes and User Access Nodes (UANs)
      using BOS.
    - cabinet-power: shuts down power to the liquid-cooled compute cabinets in
      the system and suspends hms-discovery cronjob in k8s.
    - bgp-check: checks BGP peering sessions on spine switches and
      re-establishes if necessary.
    - platform-services: stops platform services running on management NCNs.
    - ncn-power: shuts down and powers off the management NCNs.
- Stages added to ``sat bootsys boot`` to automate additional stages of the
  system boot procedure. Stages are as follows:
    - ncn-power: powers on and boots managment NCNs.
    - platform-services: starts platform services on management NCNs.
    - k8s-check: waits for k8s pod health to reach state from before shutdown.
    - ceph-check: restarts ceph services and waits for them to be healthy.
    - bgp-check: checks BGP peering sessions on spine switches and
      re-establishes if necessary.
    - cabinet-power: resumes hms-discovery cronjob in k8s, waits for it to be
      scheduled, and then waits for chassis in liquid-cooled cabinets to be
      powered on.
    - hsn-bringup: brings up the HSN and waits for it be as healthy as it was
      before shutdown.
    - bos-operations: boots compute nodes and User Access Nodes (UANs) using
      BOS.
- Debug logging for every stage of `sat bootsys` operations including duration
  of each stage.
- Developer documentation in markdown format.
- Added ``sat swap`` subcommand for swapping cables and switches.  The
  existing functionality of ``sat switch`` is now duplicated under
  ``sat swap switch``, and ``sat switch`` is deprecated.  Changed
  exit codes of ``sat switch`` to align with ``sat swap``.

### Fixed
- Fixed missing values in info messages logged from sat.filtering module.
- Stopped using deprecated "cray" public client and started using new "shasta"
  public client for authentication.
- Respect configured stderr log level and stop emitting duplicate log messages
  to stderr.
- Fixed typos on ``sat linkhealth`` and ``sat status`` man pages.
- Added ``show_empty`` and ``show_missing`` FORMAT config file options to
  ``sat`` man page.
- Added sat-switch subcommand to ``sat`` man page.
- ``sat firmware`` now logs an error for unknown xnames.
- Fixed bug in flattening of list of NCN hostnames in the ``ncn-power`` stage of
  ``sat bootsys boot``.

## [2.3.0] - 2020-07-01

### Added
- Kubernetes pod state is dumped to a file during ``sat bootsys shutdown``.

### Fixed
- Fixed incorrect FAS URL used by ``sat firmware`` commands.
- Fixed minor bug in FAS error handling in ``sat firmware``.
- Stopped logging tokens when log level is set to debug.

## [2.2.0] - 2020-06-11

### Added
- FAS support for ``sat firmware``.
- Added ``sat bootsys`` subcommand and implemented first portion of the
  ``shutdown`` action.

### Changed
- Author in man pages now reads HPE.
- Split contributing guidelines to separate ``CONTRIBUTING.md`` file and added
  instructions for signing off on the Developer Certificate of Origin (DCO).

### Removed
- Removed Kibana objects, supporting scripts, and metadata from RPM. The
  ``sat`` command is not affected.

### Fixed
- Fixed two critical errors in ``sat showrev --system`` that resulted in an
  uncaught ``TypeError`` or ``IndexError``.
- ``sat k8s`` and ``sat showrev`` now catch ``FileNotFoundError`` that can be
  raised when loading kubernetes config.
- Suppressed ugly ``YAMLLoadWarning` that appeared when loading kubernetes
  config in ``sat k8s`` and ``sat showrev`` commands.

## [2.1.1] - 2020-06-03

### Changed
- ``sat hwmatch`` now displays a message if no mismatches were found.
- ``sat cablecheck`` now calls ``/usr/bin/check-hsn-cables`` which is the new
  name of the script after a slingshot-tools packaging refactor.

## [2.1.0] - 2020-05-26

### Added
- Extended Kibana dashboard for rasdaemon with panels that show just errors.
- Kibana dashboard to show heartbeat losses.
- New column showing ratio of co-located replicas to running pods for a given
  replicaset in output of ``sat k8s``.
- Support for exact field name matching using double quotes in ``sat hwinv``.

### Changed
- ``sat cablecheck`` now directly executes ``check_hsn_cables.py`` instead of
  calling with ``python2``.
- Changed "MISSING" values to "NOT APPLICABLE" when cable is not present in
  ``sat linkhealth``.

### Removed
- Removed "flow_control_config" field from ``sat linkhealth``. It is no longer
  present in Redfish, by design.

### Fixed
- Man page for ``sat diag`` updated to state explicitly what devices it can
  be applied to.
- Man page for ``sat showrev`` updated to describe the release directory and
  provide an example of products output.
- Restored certificate-nonvalidation warning circumvention from ``sat diag``,
  ``sat linkhealth``, and ``sat sensors``.

## [2.0.0] - 2020-05-06

### Added
- ``sat sensors`` supports ``--types`` for BMC types.
- ``sat sensors`` handles ``--xnames`` consistenty with ``sat linkhealth``.
- ``sat diag`` supports shared ``--redfish-username`` option.
- ``sat cablecheck`` supports ``check_hsn_cables.py``'s options.
- Ability to list drives in ``sat hwinv`` with ``--list-drives``.
- Ability to list CMM rectifiers in ``sat hwinv`` with ``--list-cmm-rectifiers``
- New fields for drive counts and total drive capacity when listing and
  summarizing nodes in ``sat hwinv``.
- New `--show-empty` and `--show-missing` options to allow override of default
  behavior to hide columns that are all EMPTY or MISSING.
- ``sat switch`` command for automation of switch enable/disable during
  switch replacement.
- ``sat k8s`` command which currently shows replica pods spun up on the
  same node.

### Changed
- Default behavior when printing tables is now to hide columns when values for
  those columns are either all EMPTY or all MISSING. The default behavior can be
  overridden using the `--show-empty` and `--show-missing` options.
- Man page of ``sat sensors`` revised to be more explicit with respect to
  supported BMC types and for style consistency.
- Errors in ``sat sensors`` changed to be less confusing. The xname is
  included in query errors and the "unable to identify" error is omitted
  if one of these errors is logged.
- Man page of ``sat diag`` revised to better cover interactive mode.
- Showrev will no longer exit at the first failure to retrieve a set of
  information. E.g., a failure to retrieve package version info will not impact
  showrev's ability to display system revision information.
- Improved sitefile handling by ``sat setrev`` to create directory and better
  detect and warn if file does not appear to be as expected.
- Included username in warning for failure to authenticate with token.
- Moved Redfish indication in user/password prompt to left side of colon.
- ``sat hwinv`` now reports memory in GiB rounded to 2 places.
- Changed project license from Cray Proprietary to MIT license and added notices
  to all source files.
- Implementation of ``processor_count`` property of ``Node`` objects now counts
  ``Processor`` objects instead of relying on 'LocationInfo' field in HSM.

### Removed
- Removed ``--substr`` option from ``sat showrev``, the effect of which can
  be accomplished using the general ``--filter`` option instead.
- Removed certificate-nonvalidation warning circumvention from ``sat diag``,
  ``sat linkhealth``, and ``sat sensors``. Occurrence of this warning is no
  longer normal behavior.

### Fixed
- Build version in ``sat showrev`` is now read from the ``/etc/cray-release``
  file and the field now reads "Release version".
- Slurm version now checked via pod.

## [1.3.0] - 2020-04-09

### Added
- Added ``Class`` to the fields reported by ``sat status``.
- ``--snapshots`` option for sat firmware.

### Changed
- Revised man pages for improved style and consistency.
- Changed ``sat linkhealth`` to display ``flow_control_config`` rather than
  ``flow_control_configuration`` as a column heading.
- Changed dependency from slingshot-cable-validation to slingshot-tools.

### Removed
- Removed unsupported ``--xname`` option from ``sat status`` man page.

## [1.2.0] - 2020-03-27

### Added
- Kibana dashboard for AER messages.
- Kibana dashboard for rasdaemon messages.

### Changed
- Kibana kernel dashboards to use DSL from KQL.
- Put list of subcommands in usage help in alphabetical order.
- All Kibana dashboards include time, hostname, message, and severity columns in
  the search output.

### Fixed
- The regular expression for the Kibana LBUG search query has been corrected.
- The output of firmware subcommand now properly sorts xnames by their numerical
  components.

## [1.1.2] - 2020-03-25

### Fixed
- Updated ``setup.py`` to not include our ``tools`` python package and
  subpackages of our ``tests`` package.

## [1.1.1] - 2020-03-20

### Changed
- Changed ``sat linkhealth`` to target switches contained by specifed xnames,
  for example xname component x1000c1 contains xname component x1000c1s2b0, as
  does x1000c1s2b0 (an xname component contains itself).

## [1.1.0] - 2020-03-18

### Added
- Kibana dashboards for kernel-related error messages.
- A kibana dasbhoard for viewing nodes set admindown and Application Task
  Orchestration and Management (ATOM) test failure log messages in the system
  monitoring framework.
- ``contains_component`` method added to ``XName`` class to test whether a
  component represented by an xname contains another.
- New ``--products`` option for ``sat showrev`` that shows information about
  installed product versions from ``/opt/cray/etc/release`` directory.

### Changed
- The xnames specified with the ``--xnames`` or ``--xname-file`` options are
  now made unique while preserving order.

### Fixed

- Fixed sorting by xname in output of ``sat status``.
- Made ``sat status`` more robust when keys are missing from data returned by
  HSM API.
- Fixed boolean operator precedence in filtering queries.
- Fixed exception that occurred in ``sat sensors`` when trying to split a list
  of xnames on commas or to iterate over None.
- Fixed ``sat showrev`` traceback that resulted from ``/opt/cray/etc/release``
  being changed from a file to a directory.

## [1.0.0] - 2020-02-27

This is the version at which we started properly maintaining our version
number.

### Added

- CHANGELOG.md in a simple markdown format.

## [0.0.3] - 2020-02-26

This is the version prior to the version at which we started properly maintaining
our version number.

### Added

- A sat command and all its subcommands, including sensors, firmware, diag,
  hwinv, cablecheck, setrev, auth, hwmatch, linkhealth, status, and showrev.
- A Jenkinsfile and spec file to build sat as an rpm.
- An Ansible role that installs sat within the crayctl ansible framework.
- A kibana dasbhoard for viewing MCE log messages in the system monitoring
  framework.<|MERGE_RESOLUTION|>--- conflicted
+++ resolved
@@ -31,19 +31,16 @@
 - Fixed a case where filtering specific columns with any ``--*-fields`` option
   with ``sat hwinv`` failed when leading or trailing whitespace was present in
   the field name.
-<<<<<<< HEAD
+- Fixed the help text of `sat status` to list all available component types.
+- Improved an error message which could sometimes occur when FAS reported a
 - Fixed filtering so that the exact match of a column name used in the
   ``--filter`` query is always used instead of matching subsequences.
 - Fixed filtering so that if there are multiple matches of column names
-  using the ``--filter``query, a WARNING is printed and the first match
+  using the ``--filter`` query, a WARNING is printed and the first match
   is used. This is consistent with ``--sort-by`` usage.
 - Fixed filtering to handle spaces in column names by requiring them to
   be enclosed in double quotes.
-=======
-- Fixed the help text of `sat status` to list all available component types.
-- Improved an error message which could sometimes occur when FAS reported a
   target with no xname. 
->>>>>>> ba59f133
 
 ### Added
 - Added power off of all non-management nodes in air-cooled cabinets
