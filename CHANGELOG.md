# Changelog

(C) Copyright 2020-2022 Hewlett Packard Enterprise Development LP.

Permission is hereby granted, free of charge, to any person obtaining a
copy of this software and associated documentation files (the "Software"),
to deal in the Software without restriction, including without limitation
the rights to use, copy, modify, merge, publish, distribute, sublicense,
and/or sell copies of the Software, and to permit persons to whom the
Software is furnished to do so, subject to the following conditions:

The above copyright notice and this permission notice shall be included
in all copies or substantial portions of the Software.

THE SOFTWARE IS PROVIDED "AS IS", WITHOUT WARRANTY OF ANY KIND, EXPRESS OR
IMPLIED, INCLUDING BUT NOT LIMITED TO THE WARRANTIES OF MERCHANTABILITY,
FITNESS FOR A PARTICULAR PURPOSE AND NONINFRINGEMENT.  IN NO EVENT SHALL
THE AUTHORS OR COPYRIGHT HOLDERS BE LIABLE FOR ANY CLAIM, DAMAGES OR
OTHER LIABILITY, WHETHER IN AN ACTION OF CONTRACT, TORT OR OTHERWISE,
ARISING FROM, OUT OF OR IN CONNECTION WITH THE SOFTWARE OR THE USE OR
OTHER DEALINGS IN THE SOFTWARE.

All notable changes to this project will be documented in this file.

The format is based on [Keep a Changelog](https://keepachangelog.com/en/1.0.0/),
and this project adheres to [Semantic Versioning](https://semver.org/spec/v2.0.0.html).

<<<<<<< HEAD

## [Unreleased]

### Added
- Added client support for the BOS v2 API.
- Added a `--bos-version` command line option and `bos.api_version`
  configuration file option which can be used to specify which version of the
  BOS API to use.
- Added BOS v2 support to `sat bootprep`.
- Added BOS v2 support to `sat bootsys`.
- Added BOS v2 support to `sat status`, and added fields to `sat status` output
  listing the most recent BOS session, template, booted image, and boot status
  for nodes when BOS v2 is in use. Added a `--bos-fields` option to limit
  output to these fields.
=======
## Unreleased

### Fixed
- Fixed an issue causing `sat init` to not print a message when a new config was created.

### Removed
- Removed unused `docker` python package from requirements files.
>>>>>>> 62690525

## [3.16.1] - 2022-06-07

### Fixed
- Fixed an issue in config-docker-sat.sh that was causing the builds to fail.

### Changed
- Changed builds to publish to the ``sat-docker`` Artifactory repository.

## [3.16.0] - 2022-05-31

### Changed
- Incremented the base version of Alpine used in the container image from 3.13
  to 3.15.
- Made changes related to the open sourcing of sat.
    - Update Jenkinsfile to use csm-shared-library.
    - Add Makefile for building container image.
    - Pull base container image from external location.
- Began using a separate ``cray_product_catalog`` package to query the product
  catalog in ``sat bootprep``.
- Began using a separate ``cray_product_catalog`` package to query the product
  catalog in ``sat showrev``.

### Fixed
- Fixed missing ``sat-hwhist`` man page.
- Fixed bug in ``sat status`` which caused a traceback when certain component
  state fields were missing in HSM.
- Fixed bug in ``sat status`` which caused a traceback when components were
  entirely missing from SLS.

## [3.15.1] - 2022-04-18

### Fixed
- Fixed tab completion in ``sat bash``.
- Fixed a bug with the ``$PATH`` environment variable not including the ``sat``
  executable in ``sat bash``.
- Fixed error reporting in ``sat firmware`` to treat responses containing the
  key "error" but an empty string for a value as non-errors.

## [3.15.0] - 2022-03-29

### Added
- Added a ``--bos-limit`` option to the  ``bos-operations`` stage of ``sat
  bootsys`` which passes the given limit string to the created BOS session.
  Also added a ``--recursive`` option to ``sat bootsys`` in order to allow
  specifying a slot or other higher-level component in the limit string.
- Added a ``--delete-ims-jobs`` option to ``sat bootprep run`` which causes
  successful IMS jobs to be deleted after ``sat bootprep`` is run. The default
  behavior was also changed to not delete jobs.
- Added information about nodes' CFS configuration status (desired
  configuration, configuration status, and error count) to ``sat status``.
- Added options to ``sat status`` to limit the output columns by specified
  CSM services. The added options are ``--hsm-fields``, ``--sls-fields``, and
  ``--cfs-fields``.
- Added a ``--bos-template`` option to ``sat status`` which allows the status
  report to be filtered by the specified session template's boot sets.

### Changed
- Changed the output of ``sat status`` to split different component types into
  different report tables.
- CFS image customization session container status logs in ``sat bootprep`` now
  automatically adjust space padding based on container name lengths.
- Added a stage to the Docker container build which runs ``pycodestyle`` on the
  SAT codebase and unit tests.

### Fixed
- Fixed ``sat bootprep`` to require the ``action`` positional argument.
- Fixed invalid reference to a FILES section in man page for ``sat bootprep``.

### Security
- Updated urllib3 dependency to version 1.26.5 to mitigate CVE-2021-33503, and
  refreshed Python dependency versions.

## [3.14.0] - 2022-02-24

### Added
- Added the ability to specify a commit hash in a product-based configuration
  layer in a ``sat bootprep`` input file.

### Changed
- The Dockerfile was reworked to leverage multistage builds and run unit tests
  in the same environment as the production container. The size of the container
  image has been cut in half as a result.
- Incremented the JSON Schema specification version for the ``sat bootprep``
  input file from draft-07 to 2020-12.
  in the same environment as the production container.

## [3.13.1] - 2022-01-26

### Added
- When ``--save-files`` is passed to ``sat bootprep``, BOS session template API
  request bodies will now be saved in addition to CFS configuration API request
  bodies.

### Fixed
- Improved ``sat bootprep`` to wait properly on CFS image configuration sessions
  to create the corresponding Kubernetes job before querying for pod status and
  to log helpful info messages when waiting on the job and pod.

## [3.13.0] - 2022-01-24

### Added
- Added a new subcommand, ``sat bootprep`` that automates creating CFS
  configurations, building and customizing IMS images, and creating BOS session
  templates which can be used to boot nodes in the system.

### Removed
- Removed password complexity checking from ``sat bmccreds`` due to incompatible
  open-source license.

## [3.12.1] - 2021-12-13

### Changed
- Bumped minor version to validate SAT after migration to internal HPE GitHub
  instance.

## [3.12.0] - 2021-12-07

### Changed
- Add a column to the output of ``sat showrev`` indicating when a product version
  is "active".

## [3.11.1] - 2021-11-22

### Changed
- Refactored `sat.apiclient` from a module into a subpackage.

## [3.11.0] - 2021-10-29

### Changed
- Added a ``--format`` option to ``sat xname2nid`` to set the output format
  to either 'range' or 'nid' for the node IDs.
- Added hostname information from SLS to `sat status` output.
- Added more information about unsuccessful API requests to the ``APIError``
  messages. This info is parsed from responses that use content type
  "application/problem+json" in their failure responses.

### Fixed
- Actions which wait on certain conditions (for example within ``sat bootsys``) will
  fail out more quickly when checking for the completion condition fails
  irrecoverably, instead of repeating a failing check until waiting times out.
- The ``ncn-power`` stage of ``sat bootsys`` will now only print one error
  message if ``impitool`` fails multiple times consecutively for a given
  component. If the number of failures for a given component exceeds 3, then
  that component will be marked as failed.
- Fixed the ``cabinet-power`` stage of ``sat bootsys`` to query CAPMC for power
  status of ComputeModules instead of the unsupported NodeBMC type.
- The ``cabinet-power`` stage of ``sat bootsys`` will now query CAPMC for chassis,
  compute modules, and router modules to power on or off individually instead of
  recursively in order to power on or off cabinets with disabled subcomponents.

## [3.10.0] - 2021-09-03

### Changed
- ``sat diag`` will now query HSM to verify that the components targeted for
  diagnostics are Rosetta switches.
- Changed sat to use the V2 HSM API.
- Changed ``sat xname2nid`` subcommand to translate slot, chassis, and cabinet
  xnames to node IDs in addition to node and node BMC xnames.

### Fixed
- Improved error handling of missing or empty FRUID key in system component data.
- The Ceph health timeout in the ``platform-services`` stage of ``sat bootsys boot``
  was changed to 60 seconds, from 600 seconds previously.
- If waiting for Ceph health to become "OK" times out during the ``platform-services``
  stage of ``sat bootsys boot``, the Ceph services will now be restarted on the
  storage nodes, and Ceph health will be waited on again.
- Fixed an error in the ``platform-services`` stage of ``sat bootsys boot``
  related to trying to start non-existent Ceph services.
- Fix a traceback that occurred if the user did not have permission to write to
  the log file.

### Added
- Added a check for running SDU sessions to the ``session-checks`` stage of a
  ``shutdown`` action in ``sat bootsys``.

### Security
- Incremented version of Alpine Linux from 3.13.2 to 3.13.5
  to address OpenSSL CVE-2021-3711.

## [3.9.0] - 2021-08-04

### Changed
- The ``--loglevel`` option is now an alias for the new ``--loglevel-stderr``.
- Remove the working directory ``/sat`` after the Docker container is built.
- Summaries generated by ``sat hwinv`` now have borders. Borders and headings may
  be toggled with ``--no-borders`` and ``--no-headings``.
- Changed the default logging level for stderr from "WARNING" to "INFO".
- Warn instead of rejecting on missing host keys in `sat bootsys` commands which
  use ssh to connect to other management NCNs.
- Disruptive shutdown stages in ``sat bootsys shutdown`` now prompt the user to
  continue before proceeding. A new option, ``--disruptive``, was added to
  bypass this when desired.
- Changed all informational print statements to be INFO level logging messages.

### Fixed
- Fixed a case where `sat xname2nid` and `sat nid2xname` failed when the input had
  extraneous whitespace.
- Fixed `--logfile` to accept a file name without leading directories.
- Fixed issues with filter error messages being printed twice or not being printed.
- Improved error messages when invalid filter syntax was supplied to
  refer to documentation of the syntax specification.
- Fixed an issue with specific field options not overriding `--fields` when listing
  components with `sat hwinv`.

### Added
- Added a ``--fields`` option to allow displaying only specific fields
  in subcommands which display a report.
- Added ``--loglevel-stderr`` and ``--loglevel-file`` to set logging level for
  stderr and log file separately.
- Added help and man page documentation on files that are absolute or relative
  paths in or below the home or current directory.
- Added prompt for whether user would like to continue when ``sat auth`` would
  overwrite an existing token.
- Added ``--excluded-ncns`` option to ``sat bootsys`` that can be used to omit
  NCNs from the platform-services and ncn-power stages in case they are
  inaccessible.
- Added support for ``--format json`` to print reports in JSON.
- Added support for the ``--filter``, ``--fields``, and ``--reverse`` options
  for summaries created by ``sat hwinv``.
- Added option to customize the default HTTP timeout length, both using the
  configuration file (with the ``api_gateway.api_timeout`` option) and with a new
  command line option, ``--api-timeout``.
- Added FRUID to output from ``sat hwinv``.
- Added a new ``sat hwhist`` subcommand to display hardware component history
  by xname (location) or by FRUID.

## [3.8.0] - 2021-06-23

### Changed
- When explicitly specifying a field using any ``--*-fields`` option with ``sat
  hwinv``, or when filtering against a field in any ``sat`` subcommand, those
  columns will now always be shown, even if all rows contain ``EMPTY`` or
  ``MISSING`` values.

### Fixed
- Fixed a case where filtering specific columns with any ``--*-fields`` option
  with ``sat hwinv`` failed when leading or trailing whitespace was present in
  the field name.
- Fixed the help text of `sat status` to list all available component types.
- Improved an error message which could sometimes occur when FAS reported a
  target with no xname.
- Fixed filtering so that the exact match of a column name used in the
  ``--filter`` query is always used instead of matching subsequences.
- Fixed filtering so that if there are multiple matches of column names
  using the ``--filter`` query, a WARNING is printed and the first match
  is used. This is consistent with ``--sort-by`` usage.
- Fixed filtering to handle spaces in column names by requiring them to
  be enclosed in double quotes.
- Changed warning message when filter returns no output to an error.

### Added
- Added power off of all non-management nodes in air-cooled cabinets
  to ``sat bootsys shutdown --stage cabinet-power``.
- Added a 'Subrole' column to the output of ``sat status``.
- Added ``sat bmccreds`` subcommand to provide a simple interface
  for setting BMC Redfish access credentials.
- Added ``sat slscheck`` subcommand to do a cross-check between SLS and HSM.
- Added confirmation message when ``sat setrev`` writes site info file to S3.

## [3.7.0] - 2021-05-13

### Changed
- Removed Redfish username and password from configuration file since
  they are no longer used by any subcommands.
- Changed the ``sat sensors`` command to use the Telemetry API to get
  sensor data instead of accessing Redfish directly.
- Changed the "unfreeze Ceph" step of the ``platform-services`` stage of
  ``sat bootsys boot`` to behave as follows:
  - Start any inactive Ceph services
  - Unfreeze Ceph
  - Wait for Ceph health
- Changed the ``platform-services`` stage of ``sat bootsys boot`` to prompt
  for confirmation of storage NCN hostnames in addition to Kubernetes managers
  and workers.

### Fixed
- Fixed a case where ``sat showrev`` fails when the Kubernetes configuration
  map ``cray-product-catalog`` is in an unexpected state.
- Improved error handling in ``sat showrev`` when connecting to the Kubernetes
  API fails.
- Added missing description of ``sat swap`` to output of ``sat --help``.
- Added back missing man pages to the container image.
- Removed an old ``slingshot-tools`` dependency from the RPM spec file.
  However, note that RPM installation has not been tested since the move to
  running ``sat`` in a container and is not officially supported.

### Added
- Added a new ``--update-until-timeout`` command-line option to ``sat sensors``.
- Added new fields to ``sat setrev`` and ``sat showrev``.
    - System description
    - Product number
    - Company name
    - Country code
- Added additional description of all fields when running ``sat setrev``,
  and added input validation for fields.
- Added a "Location Name" field to the listing of node accelerators output by
  `sat hwinv --list-node-accels`.

### Removed
- Removed the ``ceph-check`` stage of ``sat bootsys boot``.

## [3.6.0] - 2021-04-16

### Fixed
- Improved error handling in several cases of ``sat firmware``.
    - When multiple xnames and/or snapshots are given, a failure to query
      one of them will be logged as an error, but the valid snapshots
      and xnames will be printed.
    - If a given xname is not in a requested snapshot, a warning is logged.
    - If ``--snapshots`` is specified without arguments (to list all snapshot
      names) and xnames are provided on the command line, a warning is logged
      that the supplied xnames will be ignored.
    - If a given snapshot and/or xname combination yields no results,
      then the command will exit with an error.

### Changed
- Incremented version of Alpine Linux from 3.12.0 to 3.13.2.
- Changed the Ceph health check in ``sat bootsys boot --stage ceph-check``
  to be consistent with the check in the ``platform-services`` stage of
  ``sat bootsys boot`` and ``sat bootsys shutdown``.
- Changed the ``sat diag`` command to use the Fox API for launching controller
  diagnostics instead of accessing Redfish directly.

### Removed
- Removed Ansible and all of its dependencies from our container image by
  removing from our locked requirements files.
- Removed the ``cray-sat-crayctldeploy`` subpackage.
- Removed ``sat linkhealth`` which has been replaced by
  ``slingshot-topology-tool --cmd "show switch <ports,jacks> <switch xname>"``.
- Removed support for Firmware Update Service (FUS) in ``sat firmware``
  and ``sat bootsys shutdown --stage session-checks``. These commands now
  only use Firmware Action Service (FAS).

## [3.5.0] - 2021-03-24

### Added
- Added a new ``sat nid2xname`` subcommand to translate node IDs to node xnames.
- Added a new ``sat xname2nid`` subcommand to translate node and node BMC xnames
  to node IDs.

### Changed
- Changed ``sat swap`` to get all port policies when creating an offline port
  policy to check if the offline port policy already exists.
- Changed requirements files to ``requirements.txt`` and
  ``requirements-dev.txt``. Added ".lock" versions of these files and changed
  build process to use them, so that exact library versions are used.
- ``sat bootsys shutdown --stage bos-operations`` no longer forcefully powers
  off all compute nodes and application nodes using CAPMC when BOS sessions are
  complete or when it times out waiting for BOS sessions to complete.

### Fixed
- Addressed an error in ``sat bootsys``  when waiting for the ``hms-discovery``
  Kubernetes cronjob to be scheduled when there is no previous record of the
  job being scheduled.

## [3.4.0] - 2021-03-03

### Added
- Added a new ``--bos-templates`` command-line option and a ``bos_templates``
  configuration file option to ``sat bootsys boot|shutdown --stage bos-operations``.
  This is intended to replace ``--cle-bos-template``, ``--uan-bos-template``,
  and their respective configuration file options, ``cle_bos_template`` and
  ``uan_bos_template``.
- Added a confirmation message when generating a configuration file via
  ``sat init``.

### Changed
- ``--cle-bos-template`` and ``--uan-bos-template`` now no longer have defaults
  for ``sat bootsys boot|shutdown --stage bos-operations``. If a CLE or UAN
  session template is not specified then it will not be used for the boot or
  shutdown.
- Changed the default for s3.endpoint in ``sat.toml``
  from ``https://rgw-vip`` to ``https://rgw-vip.nmn``.
- Changed ``sat firmware`` to display both 'name' and 'targetName' fields from
  FAS, and changed the 'ID' header in the table to read 'name'.
- Improved step of ``sat bootsys shutdown --stage platform-services`` that stops
  containers by adding prompt whether to continue if stopping containers fails
  and added log messages about running and stopped containers.
- Improved console logging during `sat bootsys boot|shutdown --stage ncn-power`
  by adding a check for active screen sessions after they are created to account
  for the case when some other process like conman is holding the console.
- Changed info-level log messages to print statements for important messages
  about progress during the `ncn-power` stage of `sat bootsys`.

### Fixed
- Changed "BIS server" in SAT man page to "Kubernetes manager nodes", reworded
  description to discuss all of SAT's uses, and corrected several small typos
  in the SAT man page.
- Improved error handling in ``sat showrev`` when the cray-product-catalog
  Kubernetes configuration map does not exist, and when an invalid value is
  given for the S3 endpoint URL.
- Stopped printing a byte string of every container ID that was stopped during
  ``sat bootsys shutdown --stage platform-services`` when ``crictl stop``
  command times out.

## [3.3.0] - 2021-02-05

### Changed
- Changed method of getting hostnames of management non-compute nodes (NCNs) in
  ``sat bootsys`` from using Ansible groups to using the ``/etc/hosts`` file.
- Changed the platform services stage of ``sat bootsys shutdown`` to
  shut down containerd containers using crictl, and to stop the containerd
  service using ``systemctl``.
- Changed the platform services stage of ``sat bootsys shutdown`` to check
  health of the Ceph cluster and freeze the Ceph cluster before shutting down.
- Changed the platform services stage of ``sat bootsys boot`` to check
  health of the Ceph cluster and unfreeze the Ceph cluster before booting.
- Changed the platform services stage of ``sat bootsys boot`` to start
  containerd on the management NCNs and ensure it's enabled.
- Changed the platform services stage of ``sat bootsys shutdown`` to stop and
  disable kubelet on the Kubernetes management NCNs.
- Changed the platform services stage of ``sat bootsys boot`` to start and
  enable kubelet on the Kubernetes management NCNs.
- Changed the platform services stage of ``sat bootsys shutdown`` to save a
  snapshot of etcd and stop the etcd service on the manager Kubernetes NCNs.
- Changed the platform services stage of ``sat bootsys boot`` to ensure etcd is
  started and enabled on the manager Kubernetes NCNs.
- Changed ``sat swap switch`` to use the new Fabric Manager API.
- Changed the ``ncn-power`` stage of ``sat bootsys`` to no longer start and stop
  dhcpd, which is unnecessary now that NCNs and their management interfaces have
  statically assigned IP addresses.
- Changed the command prompt in ``sat bash`` to display 'sat-container' in
  addition to the container ID.
- Changed the ``ncn-power`` stage of ``sat bootsys`` to start console monitoring
  of NCNs using ``screen`` sessions launched over an SSH connection to ncn-m001
  instead of using ``ipmi_console_start.sh`` and ``ipmi_console_stop.sh``
  scripts.
- Changed the ``ncn-power`` stage of ``sat bootsys`` to exit with an error if it
  cannot start console monitoring prior to booting or shutting down NCNs.
- Changed ``sat linkhealth`` to correctly process status output from
  the Redfish API for newer versions of Rosetta switch firmware.
- Changed ``sat swap cable`` to use the new Fabric Manager API and Shasta p2p file.

### Removed
- Removed the ``hsn-bringup`` stage of ``sat bootsys boot`` due to removal of
  underlying Ansible playbook, ``ncmp_hsn_bringup.yaml``, and old fabric
  controller service.
- Removed call to ``ncmp_hsn_bringup.yaml`` Ansible playbook from currently
  unused ``HSNBringupWaiter`` class.
- Removed calls to removed Ansible playbooks ``enable-dns-conflict-hosts.yml``
  and ``disable-dns-conflict-hosts.yml`` during ``ncn-power`` stage of
  ``sat bootsys``.
- Removed the ``bgp-check`` stage of ``sat bootsys {boot,shutdown}`` due to
  removal of underlying Ansible playbook that implemented this stage.
- Removed ``run_ansible_playbook`` function from ``sat.cli.bootsys.util`` module
  since it is no longer used anywhere.
- Removed ``RunningService`` context manager since it is no longer used.

### Fixed
- Removed error message and 'ERROR' value for Slurm version in system
  table in ``sat showrev`` when Slurm is not present.
- Add missing space in help text for ``sat showrev`` ``--all`` option.

### Security
- Incremented required version of Python PyYAML package to 5.4.1.
- Incremented required version of Python RSA package to 4.7.

## [3.2.0] - 2020-12-17

### Changed
- Changed ``sat showrev`` to display product information from kuberetes
  configuration map. Previous product information is now accessible with
  the ``--release-files`` option.
- Changed ``sat showrev`` to display separate tables for system-wide
  information and host-local information. Added the ``--local`` option to
  ``sat showrev``.
- ``sat showrev`` will first read from ``/opt/cray/sat/etc/os-release``
  and from ``/etc/os-release`` if that does not exist for the SLES
  version.
- Modified output and logging of ``sat bootsys boot|shutdown --stage bos-operations``
  to include more information about the BOS session, BOA jobs and BOA pods.
- Changed ``sat swap`` to print an error message since the Fabric Controller API
  that is used is no longer available.

### Removed
- Removed Lustre and PBS versions from ``sat showrev``.
- Removed ``--packages`` and ``--docker`` options from ``sat showrev``.
- Removed package and docker image listing from output of
  ``sat showrev --all``.
- Removed ``sat cablecheck``.
- Removed ``slingshot-tools`` from the Docker image.

### Fixed
- Improved error handling in ``sat showrev --docker``.
- Fixed a missing comma in the ``sat`` man page.
- Added a space between sentences in S3 error logging in ``sat showrev``.

## [3.1.0] - 2020-12-04

### Added
- Ability to list node enclosure power supplies in ``sat hwinv`` with
  ``--list-node-enclosure-power-supplies``.
- Ability to list node accelerators (e.g. GPUs) in ``sat hwinv`` with
  ``--list-node-accels``.
- New field for accelerator counts when listing and summarizing nodes
  in ``sat hwinv``.
- Ability to list node accelerator risers (e.g. Redstone Modules)
  in ``sat hwinv`` with ``--list-node-accel-risers``.
- New field for accelerator riser counts when listing and summarizing nodes
  in ``sat hwinv``.
- Ability to list node HSN NICs in ``sat hwinv`` with ``--list-node-hsn-nics``.
- New field for HSN NIC counts when listing and summarizing nodes
  in ``sat hwinv``.

### Changed
- Changed ``sat bootsys`` state capture and hsn/k8s checks to use an S3
  bucket instead of local files.
- ``sat setrev`` now writes the site information file to S3, and
  ``sat showrev`` now downloads the site information file from S3.
- Changed default logging directory to ``/var/log/cray/sat/sat.log``.

### Removed
- Removed parsing of ``/etc/cray-release`` from ``sat showrev``.

### Fixed
- Fixed dumping of serial number in ``sat setrev`` so that it is always
  a string.

## [3.0.0] - 2020-11-18

### Added
- New ``sat init`` subcommand that generates a config file for the user at
  ``$HOME/.config/sat/sat.toml`` and populates it with defaults.
- ``Dockerfile`` to build a Docker image containing sat and its
  dependencies, including ipmitool, kubectl, and slingshot-tools.
- ``requirements.docker.txt`` that explicitly specifies the ``sat`` python
  package's dependencies and their versions that are installed in the Docker
  image.
- ``Jenkinsfile.docker`` that builds the Docker image in a DST pipeline.

### Changed
- Changed default location of configuration file from ``/etc/sat.toml`` to
  ``$HOME/.config/sat/sat.toml`` to more easily allow each user to have their
  own configuration file.
- Modified all ``sat`` commands to generate a config file at the new default
  location, ``$HOME/.config/sat/sat.toml``, if one does not exist yet.
- Renamed ``Jenkinsfile`` to ``Jenkinsfile.rpm`` to differentiate from the newly
  added ``Jenkinsfile.docker`` that builds the Docker image.
- Moved sat from the shasta-standard and shasta-premium product streams to the
  sat product stream.

### Fixed
- Updated Vendor tag in RPM spec file to HPE.
- Fixed RPM build failure in DST pipeline by removing `BuildRequires` tags that
  result in conflicting requirements installed in container used to build RPM.

### Security
- Incremented required version of python cryptography package from 3.1 to 3.2.

## [2.4.0] - 2020-10-08

### Added
- ``sat bootsys shutdown`` and ``sat bootsys boot`` have been split into stages
  which are specified with ``--stage``. Behavior of ``sat bootsys shutdown``
  without stage specified is to run the ``session-checks`` stage for backwards
  compatibility with the previous release.
- Stages added to ``sat bootsys shutdown`` to automate additional stages of the
  system shutdown procedure. Stages are as follows:
    - capture-state: captures state of HSN and k8s pods on the system.
    - session-checks: checks for active sessions in BOS, CFS, CRUS, FAS, and NMD
      services.
    - bos-operations: shuts down compute nodes and User Access Nodes (UANs)
      using BOS.
    - cabinet-power: shuts down power to the liquid-cooled compute cabinets in
      the system and suspends hms-discovery cronjob in k8s.
    - bgp-check: checks BGP peering sessions on spine switches and
      re-establishes if necessary.
    - platform-services: stops platform services running on management NCNs.
    - ncn-power: shuts down and powers off the management NCNs.
- Stages added to ``sat bootsys boot`` to automate additional stages of the
  system boot procedure. Stages are as follows:
    - ncn-power: powers on and boots managment NCNs.
    - platform-services: starts platform services on management NCNs.
    - k8s-check: waits for k8s pod health to reach state from before shutdown.
    - ceph-check: restarts ceph services and waits for them to be healthy.
    - bgp-check: checks BGP peering sessions on spine switches and
      re-establishes if necessary.
    - cabinet-power: resumes hms-discovery cronjob in k8s, waits for it to be
      scheduled, and then waits for chassis in liquid-cooled cabinets to be
      powered on.
    - hsn-bringup: brings up the HSN and waits for it be as healthy as it was
      before shutdown.
    - bos-operations: boots compute nodes and User Access Nodes (UANs) using
      BOS.
- Debug logging for every stage of `sat bootsys` operations including duration
  of each stage.
- Developer documentation in markdown format.
- Added ``sat swap`` subcommand for swapping cables and switches.  The
  existing functionality of ``sat switch`` is now duplicated under
  ``sat swap switch``, and ``sat switch`` is deprecated.  Changed
  exit codes of ``sat switch`` to align with ``sat swap``.

### Fixed
- Fixed missing values in info messages logged from sat.filtering module.
- Stopped using deprecated "cray" public client and started using new "shasta"
  public client for authentication.
- Respect configured stderr log level and stop emitting duplicate log messages
  to stderr.
- Fixed typos on ``sat linkhealth`` and ``sat status`` man pages.
- Added ``show_empty`` and ``show_missing`` FORMAT config file options to
  ``sat`` man page.
- Added sat-switch subcommand to ``sat`` man page.
- ``sat firmware`` now logs an error for unknown xnames.
- Fixed bug in flattening of list of NCN hostnames in the ``ncn-power`` stage of
  ``sat bootsys boot``.

## [2.3.0] - 2020-07-01

### Added
- Kubernetes pod state is dumped to a file during ``sat bootsys shutdown``.

### Fixed
- Fixed incorrect FAS URL used by ``sat firmware`` commands.
- Fixed minor bug in FAS error handling in ``sat firmware``.
- Stopped logging tokens when log level is set to debug.

## [2.2.0] - 2020-06-11

### Added
- FAS support for ``sat firmware``.
- Added ``sat bootsys`` subcommand and implemented first portion of the
  ``shutdown`` action.

### Changed
- Author in man pages now reads HPE.
- Split contributing guidelines to separate ``CONTRIBUTING.md`` file and added
  instructions for signing off on the Developer Certificate of Origin (DCO).

### Removed
- Removed Kibana objects, supporting scripts, and metadata from RPM. The
  ``sat`` command is not affected.

### Fixed
- Fixed two critical errors in ``sat showrev --system`` that resulted in an
  uncaught ``TypeError`` or ``IndexError``.
- ``sat k8s`` and ``sat showrev`` now catch ``FileNotFoundError`` that can be
  raised when loading kubernetes config.
- Suppressed ugly ``YAMLLoadWarning` that appeared when loading kubernetes
  config in ``sat k8s`` and ``sat showrev`` commands.

## [2.1.1] - 2020-06-03

### Changed
- ``sat hwmatch`` now displays a message if no mismatches were found.
- ``sat cablecheck`` now calls ``/usr/bin/check-hsn-cables`` which is the new
  name of the script after a slingshot-tools packaging refactor.

## [2.1.0] - 2020-05-26

### Added
- Extended Kibana dashboard for rasdaemon with panels that show just errors.
- Kibana dashboard to show heartbeat losses.
- New column showing ratio of co-located replicas to running pods for a given
  replicaset in output of ``sat k8s``.
- Support for exact field name matching using double quotes in ``sat hwinv``.

### Changed
- ``sat cablecheck`` now directly executes ``check_hsn_cables.py`` instead of
  calling with ``python2``.
- Changed "MISSING" values to "NOT APPLICABLE" when cable is not present in
  ``sat linkhealth``.

### Removed
- Removed "flow_control_config" field from ``sat linkhealth``. It is no longer
  present in Redfish, by design.

### Fixed
- Man page for ``sat diag`` updated to state explicitly what devices it can
  be applied to.
- Man page for ``sat showrev`` updated to describe the release directory and
  provide an example of products output.
- Restored certificate-nonvalidation warning circumvention from ``sat diag``,
  ``sat linkhealth``, and ``sat sensors``.

## [2.0.0] - 2020-05-06

### Added
- ``sat sensors`` supports ``--types`` for BMC types.
- ``sat sensors`` handles ``--xnames`` consistenty with ``sat linkhealth``.
- ``sat diag`` supports shared ``--redfish-username`` option.
- ``sat cablecheck`` supports ``check_hsn_cables.py``'s options.
- Ability to list drives in ``sat hwinv`` with ``--list-drives``.
- Ability to list CMM rectifiers in ``sat hwinv`` with ``--list-cmm-rectifiers``
- New fields for drive counts and total drive capacity when listing and
  summarizing nodes in ``sat hwinv``.
- New `--show-empty` and `--show-missing` options to allow override of default
  behavior to hide columns that are all EMPTY or MISSING.
- ``sat switch`` command for automation of switch enable/disable during
  switch replacement.
- ``sat k8s`` command which currently shows replica pods spun up on the
  same node.

### Changed
- Default behavior when printing tables is now to hide columns when values for
  those columns are either all EMPTY or all MISSING. The default behavior can be
  overridden using the `--show-empty` and `--show-missing` options.
- Man page of ``sat sensors`` revised to be more explicit with respect to
  supported BMC types and for style consistency.
- Errors in ``sat sensors`` changed to be less confusing. The xname is
  included in query errors and the "unable to identify" error is omitted
  if one of these errors is logged.
- Man page of ``sat diag`` revised to better cover interactive mode.
- Showrev will no longer exit at the first failure to retrieve a set of
  information. E.g., a failure to retrieve package version info will not impact
  showrev's ability to display system revision information.
- Improved sitefile handling by ``sat setrev`` to create directory and better
  detect and warn if file does not appear to be as expected.
- Included username in warning for failure to authenticate with token.
- Moved Redfish indication in user/password prompt to left side of colon.
- ``sat hwinv`` now reports memory in GiB rounded to 2 places.
- Changed project license from Cray Proprietary to MIT license and added notices
  to all source files.
- Implementation of ``processor_count`` property of ``Node`` objects now counts
  ``Processor`` objects instead of relying on 'LocationInfo' field in HSM.

### Removed
- Removed ``--substr`` option from ``sat showrev``, the effect of which can
  be accomplished using the general ``--filter`` option instead.
- Removed certificate-nonvalidation warning circumvention from ``sat diag``,
  ``sat linkhealth``, and ``sat sensors``. Occurrence of this warning is no
  longer normal behavior.

### Fixed
- Build version in ``sat showrev`` is now read from the ``/etc/cray-release``
  file and the field now reads "Release version".
- Slurm version now checked via pod.

## [1.3.0] - 2020-04-09

### Added
- Added ``Class`` to the fields reported by ``sat status``.
- ``--snapshots`` option for sat firmware.

### Changed
- Revised man pages for improved style and consistency.
- Changed ``sat linkhealth`` to display ``flow_control_config`` rather than
  ``flow_control_configuration`` as a column heading.
- Changed dependency from slingshot-cable-validation to slingshot-tools.

### Removed
- Removed unsupported ``--xname`` option from ``sat status`` man page.

## [1.2.0] - 2020-03-27

### Added
- Kibana dashboard for AER messages.
- Kibana dashboard for rasdaemon messages.

### Changed
- Kibana kernel dashboards to use DSL from KQL.
- Put list of subcommands in usage help in alphabetical order.
- All Kibana dashboards include time, hostname, message, and severity columns in
  the search output.

### Fixed
- The regular expression for the Kibana LBUG search query has been corrected.
- The output of firmware subcommand now properly sorts xnames by their numerical
  components.

## [1.1.2] - 2020-03-25

### Fixed
- Updated ``setup.py`` to not include our ``tools`` python package and
  subpackages of our ``tests`` package.

## [1.1.1] - 2020-03-20

### Changed
- Changed ``sat linkhealth`` to target switches contained by specifed xnames,
  for example xname component x1000c1 contains xname component x1000c1s2b0, as
  does x1000c1s2b0 (an xname component contains itself).

## [1.1.0] - 2020-03-18

### Added
- Kibana dashboards for kernel-related error messages.
- A kibana dasbhoard for viewing nodes set admindown and Application Task
  Orchestration and Management (ATOM) test failure log messages in the system
  monitoring framework.
- ``contains_component`` method added to ``XName`` class to test whether a
  component represented by an xname contains another.
- New ``--products`` option for ``sat showrev`` that shows information about
  installed product versions from ``/opt/cray/etc/release`` directory.

### Changed
- The xnames specified with the ``--xnames`` or ``--xname-file`` options are
  now made unique while preserving order.

### Fixed

- Fixed sorting by xname in output of ``sat status``.
- Made ``sat status`` more robust when keys are missing from data returned by
  HSM API.
- Fixed boolean operator precedence in filtering queries.
- Fixed exception that occurred in ``sat sensors`` when trying to split a list
  of xnames on commas or to iterate over None.
- Fixed ``sat showrev`` traceback that resulted from ``/opt/cray/etc/release``
  being changed from a file to a directory.

## [1.0.0] - 2020-02-27

This is the version at which we started properly maintaining our version
number.

### Added

- CHANGELOG.md in a simple markdown format.

## [0.0.3] - 2020-02-26

This is the version prior to the version at which we started properly maintaining
our version number.

### Added

- A sat command and all its subcommands, including sensors, firmware, diag,
  hwinv, cablecheck, setrev, auth, hwmatch, linkhealth, status, and showrev.
- A Jenkinsfile and spec file to build sat as an rpm.
- An Ansible role that installs sat within the crayctl ansible framework.
- A kibana dasbhoard for viewing MCE log messages in the system monitoring
  framework.<|MERGE_RESOLUTION|>--- conflicted
+++ resolved
@@ -25,7 +25,6 @@
 The format is based on [Keep a Changelog](https://keepachangelog.com/en/1.0.0/),
 and this project adheres to [Semantic Versioning](https://semver.org/spec/v2.0.0.html).
 
-<<<<<<< HEAD
 
 ## [Unreleased]
 
@@ -40,15 +39,12 @@
   listing the most recent BOS session, template, booted image, and boot status
   for nodes when BOS v2 is in use. Added a `--bos-fields` option to limit
   output to these fields.
-=======
-## Unreleased
 
 ### Fixed
 - Fixed an issue causing `sat init` to not print a message when a new config was created.
 
 ### Removed
 - Removed unused `docker` python package from requirements files.
->>>>>>> 62690525
 
 ## [3.16.1] - 2022-06-07
 
