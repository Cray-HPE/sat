--- conflicted
+++ resolved
@@ -28,10 +28,8 @@
 ## [Unreleased]
 
 ### Added
-<<<<<<< HEAD
 - Added new command `jobstat`, which provides system-wide view of application
   status data.
-=======
 - Added a `sat bootprep list-vars` subcommand which lists the variables
   available in bootprep input files at runtime.
 
@@ -54,7 +52,6 @@
 
 ## [3.19.3] - 2022-09-29
 
->>>>>>> c1eb56ea
 ### Changed
 - Updated the README file to remove outdated information.
 - Removed the HTTP timeout from the IMSClient instance used in
