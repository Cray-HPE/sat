--- conflicted
+++ resolved
@@ -25,7 +25,6 @@
 The format is based on [Keep a Changelog](https://keepachangelog.com/en/1.0.0/),
 and this project adheres to [Semantic Versioning](https://semver.org/spec/v2.0.0.html).
 
-<<<<<<< HEAD
 ## [Unreleased]
 
 ### Changed
@@ -75,7 +74,7 @@
   hard power off of management NCNs after timeout.
 - addressed the bug to import time to make the sleep time effective before retrying to create
   cronjobs
-=======
+
 ## [3.28.12] - 2024-07-15
 
 ### Fixed
@@ -146,7 +145,6 @@
 ### Fixed
 - Fix the `kubernetes` Python client library version to match the Kubernetes
   cluster version in CSM 1.5 and currently in CSM 1.6.
->>>>>>> 4564a25f
 
 ## [3.28.1] - 2024-04-10
 
