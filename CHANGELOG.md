--- conflicted
+++ resolved
@@ -25,7 +25,6 @@
 The format is based on [Keep a Changelog](https://keepachangelog.com/en/1.0.0/),
 and this project adheres to [Semantic Versioning](https://semver.org/spec/v2.0.0.html).
 
-<<<<<<< HEAD
 ## [Unreleased]
 
 ### Changed
@@ -40,7 +39,7 @@
   to 900 seconds.
 - Updated `sat bootsys` to include a prompt for input before proceeding with
   hard power off of management NCNs after timeout.
-=======
+
 ## [3.28.1] - 2024-04-10
 
 ### Added
@@ -202,7 +201,6 @@
 ### Fixed
 - Fixed `sat bootprep` to ensure image architecture is retained when customizing
   IMS images.
->>>>>>> 7496eb6d
 
 ## [3.25.5] - 2023-10-12
 
