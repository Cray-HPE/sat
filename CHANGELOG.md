--- conflicted
+++ resolved
@@ -36,12 +36,9 @@
 - Added power off of all non-management nodes in air-cooled cabinets
   to ``sat bootsys shutdown --stage cabinet-power``.
 - Added a 'Subrole' column to the output of ``sat status``.
-<<<<<<< HEAD
-- Added ``sat slscheck`` subcommand to do a cross-check between SLS and HSM.
-=======
 - Added ``sat bmccreds`` subcommand to provide a simple interface
   for setting BMC Redfish access credentials.
->>>>>>> a344f1c8
+- Added ``sat slscheck`` subcommand to do a cross-check between SLS and HSM.
 
 ### Fixed
 - Fixed the help text of `sat status` to list all available component types.
