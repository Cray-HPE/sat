--- conflicted
+++ resolved
@@ -25,16 +25,6 @@
 The format is based on [Keep a Changelog](https://keepachangelog.com/en/1.0.0/),
 and this project adheres to [Semantic Versioning](https://semver.org/spec/v2.0.0.html).
 
-<<<<<<< HEAD
-## [Unreleased]
-
-### Changed
-- Remove the working directory ``/sat`` after the Docker container is built.
-
-### Added
-- Added help and man page documention on files that are absolute or relative
-  paths in or below the home or current directory.
-=======
 ## Unreleased
 
 ### Fixed
@@ -45,7 +35,11 @@
 ### Added
 - Added a ``--fields`` option to allow displaying only specific fields
   in subcommands which display a report.
->>>>>>> d949a23c
+- Added help and man page documention on files that are absolute or relative
+  paths in or below the home or current directory.
+
+### Changed
+- Remove the working directory ``/sat`` after the Docker container is built.
 
 ## [3.8.0] - 2021-06-23
 
