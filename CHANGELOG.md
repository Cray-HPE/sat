# Changelog

(C) Copyright 2020-2025 Hewlett Packard Enterprise Development LP

Permission is hereby granted, free of charge, to any person obtaining a
copy of this software and associated documentation files (the "Software"),
to deal in the Software without restriction, including without limitation
the rights to use, copy, modify, merge, publish, distribute, sublicense,
and/or sell copies of the Software, and to permit persons to whom the
Software is furnished to do so, subject to the following conditions:

The above copyright notice and this permission notice shall be included
in all copies or substantial portions of the Software.

THE SOFTWARE IS PROVIDED "AS IS", WITHOUT WARRANTY OF ANY KIND, EXPRESS OR
IMPLIED, INCLUDING BUT NOT LIMITED TO THE WARRANTIES OF MERCHANTABILITY,
FITNESS FOR A PARTICULAR PURPOSE AND NONINFRINGEMENT. IN NO EVENT SHALL
THE AUTHORS OR COPYRIGHT HOLDERS BE LIABLE FOR ANY CLAIM, DAMAGES OR
OTHER LIABILITY, WHETHER IN AN ACTION OF CONTRACT, TORT OR OTHERWISE,
ARISING FROM, OUT OF OR IN CONNECTION WITH THE SOFTWARE OR THE USE OR
OTHER DEALINGS IN THE SOFTWARE.

All notable changes to this project will be documented in this file.

The format is based on [Keep a Changelog](https://keepachangelog.com/en/1.0.0/),
and this project adheres to [Semantic Versioning](https://semver.org/spec/v2.0.0.html).

<<<<<<< HEAD
## [3.35.16] - 2025-06-26

### Security
- Update urllib3 from 1.26.19 to 2.5.0 to address CVE-2025-50181 and CVE-2025-50182.
- update alpine 3.15 to alpine 3.16 to facilitate urllib3 upgrade
- update botocore 1.27.74 to 1.34.63 to facilitate urllib3 upgrade
- update boto3 from 1.24.74 to 1.34.63 to facilitate urllib3 upgrade
=======
## [3.35.16] - 2025-06-23

### Added
- Add support to `sat bootprep` for specifying the commit hash in a
  source-based CFS configuration layer

### Fixed
- Fixed `sat bootprep` schema validation error handling to correctly handle
  the case when an input matches more than one subschema in a `oneOf`.
>>>>>>> 44ba54cc

## [3.35.15] - 2025-06-16

### Fixed
- Fixed `create_image_customization_session ` error for unexpected
  key word `debug_on_failure`

## [3.35.14] - 2025-06-11

### Fixed
- Update the version of requests from 2.32.2 to 2.32.4 to resolve CVE-2024-47081.

## [3.35.13] - 2025-06-03

### Added
- Added visibility of the `SAT_CONFIG_FILE` environment variable
  inside the container.

## [3.35.12] - 2025-05-19

### Added
- Added logging of HTTP request bodies at debug level.

## [3.35.11] - 2025-05-16

### Added
- Added `CDUMgmtSwitch` to the type of `sat slscheck`

## [3.35.10] - 2025-05-14

### Added
- Added HSM lock status to output of `sat status`

## [3.35.9] - 2025-05-12

### Added
- Added support for the `debug_on_failure` parameter when creating CFS V3
  image customization session

## [3.35.8] - 2025-05-09

### Fixed
- Fixed bug introduced by 3.35.7: local variable `skipped_images` 
  referenced before assignment

## [3.35.7] - 2025-04-29

### Added
- Include skipped items in `sat bootprep` report.

## [3.35.6] - 2025-04-25

### Added
- Added INFO-level log message to output of `sat slscheck` when there is no
  inconsistencies.

## [3.35.5] - 2025-04-22

### Added
- Added configurable `api_gateway.retries` and `api_gateway.backoff` config
  file parameters, and added command-line equivalents `--api-retries` and
  `--api-backoff`.

## [3.35.4] - 2025-04-17

### Fixed
- Always print the `sat bootprep` report even when some items fail

## [3.35.3] - 2025-04-11

### Added
- Added unit tests for duplicate image prompting from `sat bootprep`.

## [3.35.2] - 2025-04-08

### Fixed
- Reduced ceph time to become healthy and reduced boot time while powered on.

## [3.35.1] - 2025-04-04

### Fixed
- Update the version of jinja2 from 3.1.5 to 3.1.6 to resolve CVE-2025-27516.

## [3.35.0] - 2025-04-02

### Added
- Add ability to specify skip or overwrite behavior in bootprep file 
  using `if_exists`

## [3.34.9] - 2025-04-01

### Fixed
- Fixed `CryptographyDeprecationWarning` message by upgrading `paramiko`
  to 3.4.1

## [3.34.8] - 2025-03-26

### Added
- Prompt individually for each image that already exists in `sat bootprep`

## [3.34.7] - 2025-03-19

### Fixed
- Fixed build failure due to change in location of `kubectl` version file.

## [3.34.6] - 2025-03-10

### Fixed
- Resolved repeated libceph errors which delays shutdown of
  Kubernetes worker nodes during `sat bootsys`

## [3.34.5] - 2025-02-28

### Added
- Added support for the `sources` in CFS v3 configurations.

## [3.34.4] - 2025-02-25

### Security
- Update the version of cryptography from 43.0.1 to 44.0.1 to resolve
  CVE-2024-12797, a low-severity dependabot alert.

## [3.34.3] - 2025-02-13

### Fixed
- Include name of snapshot created by `sat firmware` in INFO log message.

## [3.34.2] - 2025-02-07

### Fixed
- Added support for the `drop_branches` parameter in CFS v3 configurations.
  This allows CFS to drop branch names from the CFS layers after resolving
  them to commit hashes when creating or updating configurations.

## [3.34.1] - 2025-01-09

### Fixed
- Update the version of jinja2 from 3.1.4 to 3.1.5 to resolve
  CVE-2024-56201, and CVE-2024-56326

## [3.34.0] - 2025-01-08

### Changed
- Dropped the `Arch` field from `sat status` for all the components
  except for Node type.

## [3.33.9] - 2024-12-11

### Removed
- Removed internal default values for rootfs_provider{,passthrough} 
  from sat bootprep

## [3.33.8] - 2024-12-18

### Fixed
- Fixed a traceback that occurs in `sat swap blade` when the node classes
  reported by HSM includes both "Mountain" and "Hill" for a single blade.

## [3.33.7] - 2024-12-18

### Fixed
- Fixed the traceback error encountered during session checks in CFS v2
  when using a smaller page size.

## [3.33.6] - 2024-12-12

### Added
- Added support to new HSM Types, namely `CabinetPDU`, `CabinetPDUController`,
  `CabinetPDUPowerConnector` and `MgmtSwitch` in `sat status`

## [3.33.5] - 2024-12-11

### Fixed
- Fixed sorting warnings in `sat showrev`

## [3.33.4] - 2024-12-11

### Added
- Added support for using either the CFS v2 or v3 API in `sat bootsys`,
  depending on the value of the `--cfs-version` command-line option or the
  `cfs.api_version` config-file option.

## [3.33.3] - 2024-12-10

### Added
-  Added the ability to sort reports by multiple fields

## [3.33.2] - 2024-12-10

### Fixed
-  Added error message and system exit when token file is not found.

## [3.33.1] - 2024-12-02

### Fixed
- Fixed `sat bootprep` to include the value of `ims_require_dkms` in the created
  CFS configurations, even when explicitly set to `False`.

## [3.33.0] - 2024-11-25

### Added
- Added support for using either the CFS v2 or v3 API in `sat bootprep`,
  depending on the value of the `--cfs-version` command-line option or the
  `cfs.api_version` config-file option.

### Changed
- The `sat bootprep` command defaults to using the v3 CFS API instead of v2.
- When using the CFS v3 API, CFS configuration layers defined in `sat bootprep`
  input files are required to specify the `playbook` field as this is required
  by the CFS v3 API.

## [3.32.13] - 2024-11-25

### Fixed
- Added validation to `sat bootprep` to verify that `rootfs_provider` and
  `rootfs_provider_passthrough` exist before checking for empty string values.

## [3.32.12] - 2024-11-21

### Fixed
- Fix sorting by product version in `sat showrev --products` to sort by semantic
  version rather than a simple lexicographic order.

## [3.32.11] - 2024-11-12

### Fixed
- Added validation to `sat bootprep` to prohibit empty strings in `rootfs_provider` and
  `rootfs_provider_passthrough` keys of `boot_sets`

## [3.32.10] - 2024-11-04

### Fixed
- Fix jinja2 rendering of `boot_sets` data in `sat bootprep`.

## [3.32.9] - 2024-10-29

### Fixed
- Fix missing CFS fields in `sat status` when using CFS v3.

## [3.32.8] - 2024-10-21

### Fixed
- Fix unused code in `get_config_value` for handling infinite BOS timeouts.

## [3.32.7] - 2024-10-15

### Fixed
- Remove the ability to read VCS password from a file which is no longer necessary in `sat bootprep`.

## [3.32.6] - 2024-10-08

### Changed
- Updated the version of `kubectl` included in `cray-sat` container to 1.24 to
  match the version of Kubernetes included in CSM 1.6.

## [3.32.5] - 2024-10-03

### Added
- Update the Python kubernetes version to the latest one supported in CSM 1.6

## [3.32.4] - 2024-09-27

### Added
- Add jinja rendering of rootfs_provider_passthrough value for the boot_set to create session
  template with iSCSI values.

## [3.32.3] - 2024-09-27

### Added
- Update man-page of `sat status`, `sat bootprep`, `sat bootsys` after introduction of
  CFS V2-V3.

### Security
- Update the version of cryptography from 42.0.4 to 43.0.1 to resolve
  CVE-2024-6119

## [3.32.2] - 2024-09-27

### Fixed
- Fixed for IUF stuck during `update-cfs-config` and `prepare-images` stage while
  executing `git ls-remote` fetching the credentials.

## [3.32.1] - 2024-09-17

### Changed
- Changed `sat bootprep` and `sat bootsys` to use the CFS.V2 updated classes from `csm-api-client`

## [3.32.0] - 2024-09-11

### Added
- Update `sat status` to support CFS v2 or v3 and have the latest version of `csm-api-client`

## [3.31.1] - 2024-09-02

### Changed
- Changed `sat bootsys` to enable default timeouts to infinite for BOS boot, shutdown, and reboot.

## [3.31.0] - 2024-08-21

### Fixed
- Updating the cray-product-catalog & python-csm-api-client to latest versions.

## [3.30.2] - 2024-08-14

### Fixed
- Log an error message and stop waiting on BOS sessions that have been deleted
  in the `bos-operations` stage of `sat bootsys`.

## [3.30.1] - 2024-08-13

### Fixed
-  When the token used to access the API gateway is expired, log a helpful error
  message instructing the user to reauthenticate with `sat auth` and then exit
  instead of printing a traceback and exiting.

## [3.30.0] - 2024-08-09

### Changed
- When customizing images with `sat bootprep`, pass the desired image name
  directly to CFS when creating the image customization session, if supported by
  the version of CFS on the system. This improves the performance and
  reliability of `sat bootprep`.
- Update to a new version of the `csm-api-client` that allows querying the CFS
  version from the CFS API.
- Update to version 3.0.2 of the `semver` package. The only breaking change
  appears to be related to supported Python versions, but it should not affect
  SAT.

## [3.29.2] - 2024-08-06

### Changed
- Modify `sat bootsys boot --stage ncn-power` to boot the master nodes (other than `ncn-m001`)
  and the worker nodes at the same time.

## [3.29.1] - 2024-08-02

### Fixed
- Fixed a logging issue with messages logged by the `waiting` module used in
  `sat bootsys` and other commands, so that log messages emitted by this module
  are correctly handled and formatted.

## [3.29.0] - 2024-08-01

### Changed
- Removed the step that freezes Ceph from the `platform-services` stage of `sat bootsys shutdown`
- Modified the `ncn-power` stage of `sat bootsys shutdown` to shut down the NCNs
  one group at a time instead of all simultaneously. The new order of this stage
  is to shut down workers, shut down masters (except ncn-m001), unmount all Ceph
  and s3fs filesystems on `ncn-m001`, unmount and unmap all RBD devices on
  `ncn-m001`, and then shut down storage nodes.
- Disable the `ensure-ceph-mounts` systemd cron job on `ncn-m001` during the `ncn-power` stage
  of `sat bootsys shutdown`. Then, re-enable it during the `ncn-power` stage of
  `sat bootsys boot`.
- Modified the `sat bootsys platform services` stage to not perform unfreeze ceph
- Updated the power on order of node groups in `sat bootsys ncn-power` stage to storage,
  unfreezing of ceph, managers and then the worker nodes.
- Added a wait on the Kubernetes API being reachable between the step that starts
  kubelet and the step that re-creates Kubernetes cronjobs in the
  `platform-services` stage of `sat bootsys boot`.
- Added a function to mount `fuse.s3fs` and `ceph` post ceph health status check on `ncn-m001` in
  `ncn-power` stage of `sat bootsys boot`.
- Automate the procedure to stop containers until all containers are stopped in the
  `platform-services` stage of `sat bootsys shutdown`.
- Adding PG_NOT_DEEP_SCRUBBED in allowable checks excluded during ceph health check as it is
  ignorable.
- Automate the procedure of setting next boot device to disk before the management nodes are
  powered off as part of the full-system shutdown.
- Adding a ceph health check bypass prompt to take input from user and act accordingly.
  unfreezing of ceph would be done, only the wait period will be skipped if user wishes to.
- Improved logic in `cabinet-power` stage of `sat bootsys boot` to more reliably
  determine when a Job has been scheduled for the `hms-discovery` Kubernetes
  CronJob after it has been resumed.
- Remove unreliable step from the `platform-services` stage of `sat bootsys
  boot` that checked for Kubernetes CronJobs that were not being scheduled due
  to missing too many start times. The problem this attempted to solve should no
  longer occur with the CronJobControllerV2 being the default starting in
  Kubernetes 1.21.
- Changed the missing host key policy used with Paramiko in sat bootsys to the AutoAddPolicy to
  reduce warning messages displayed to the user.
- Automate the steps to recreate the /var/opt/cray/sdu/collection symbolic link to point at
  the `collection-mount` location where the `fuse.s3fs` filesystem is mounted.

### Fixed
- Updated `sat bootsys` to increase the default management NCN shutdown timeout
  to 900 seconds.
- Updated `sat bootsys` to include a prompt for input before proceeding with
  hard power off of management NCNs after timeout.
- addressed the bug to import time to make the sleep time effective before retrying to create
  cronjobs

## [3.28.12] - 2024-07-15

### Fixed
- Fixed a traceback that occurs during the `bos-operations` stage of `sat
  bootsys` if the BOS API fails to create a BOS session.
- Fixed the prompt in the `bos-operations` stage of `sat bootsys shutdown` and
  `sat bootsys reboot` to say "nodes" rather than "compute nodes and UANs",
  which is not always accurate.

## [3.28.11] - 2024-07-09

### Security
- Update the version of certifi from 2023.7.22 to 2024.7.4 to address CVE-2024-39689

## [3.28.10] - 2024-07-04

### Security
- Update the version of requests from 2.31.0 to 2.32.2 to address CVE-2024-35195
- Update the version of urllib3 from 1.26.18 to 1.26.19 to address CVE-2024-37891

## [3.28.9] - 2024-07-04

### Security
- Update the version of jinja2 from 3.1.3 to 3.1.4 to address CVE-2024-34064

## [3.28.8] - 2024-07-03

### Fixed
- Fixed issue in `sat status` to limit SLS query to only node-type components,
  which is the only component type where SLS data is used.

## [3.28.7] - 2024-06-26

### Fixed
- Improve info messages logged by `sat bootsys` in the `bos-operations` stage to
  use more precision when displaying percent successful values in order to avoid
  prematurely reporting that a BOS session is 100% complete when the actual
  percentage is between 99 and 100%.

## [3.28.6] - 2024-06-10

### Fixed
- Fixed issue where `sat status` made unnecessary queries to BOS, CFS, and SLS
  APIs when types other than `Node` were specified.

## [3.28.5] - 2024-05-31

### Added
- Add new HSM types, namely `NodeBMC`, `RouterBMC`, `MgmtSwitch`, `CabinetPDU` and
  `CabinetPDUPowerConnector` to `sat hwinv`. Also update the man page appropriately.

## [3.28.4] - 2024-05-08

### Fixed
- Polling the snapshot in `sat firmware` resulted in HTTP errors in large clusters.
  Hence, adding the retry option when it consecutively fails for up to 5 times.
- Remove expiration time and add `--delete-snapshot` option to delete the snapshot
  if it is no longer needed. By default, log a message referring the user how to
  delete the snapshot.

## [3.28.3] - 2024-05-03

### Security
- Update the version of idna from 3.3 to 3.7 to address CVE-2024-3651

## [3.28.2] - 2024-04-25

### Fixed
- Fix the `kubernetes` Python client library version to match the Kubernetes
  cluster version in CSM 1.5 and currently in CSM 1.6.

## [3.28.1] - 2024-04-10

### Added
- Updated the man page to include description of the new options implemented
  for `sat bmccreds`.

## [3.28.0] - 2024-04-09

### Deprecated
- Deprecate the `sat swap switch`, `sat swap cable`, and `sat switch` commands
  and log a message referring the user to the Slingshot Orchestrated Maintenance
  procedure instead. Prompt the user if they would still like to continue with
  the given `sat` command.

## [3.27.18] - 2024-04-05

### Fixed
- Improved the build of `python-csm-api-client` to take less time by
  adding `poetry.lock` file that resolves the dependencies.

## [3.27.17] - 2024-04-01

### Fixed
- Updated `generate_docs_tarball` to pass the correct log message in
  `sat bootprep generate-docs` to output the relative path as given by the user.

## [3.27.16] - 2024-03-28

### Fixed
- Update the `_update_container_status` method of the
  CFSImageConfigurationSession class in csm_api_client.service.cfs to handle
  the case when either `init_container_statuses` or `container_statuses` or
  both are None.

## [3.27.15] - 2024-03-27

### Changed
- Updated `begin_image_configure` to pass session name generated to address the
  sat bootprep incorrect logging of 2 session names

## [3.27.14] - 2024-03-27

### Changed
- Remove the restrictions on the passwords that can be set with `sat bmccreds`
  to allow for more complex passwords.
- Improve the password generation logic in `sat bmccreds` to support generating
  more complex passwords.

## [3.27.13] - 2024-03-25

### Updated
- Updated the default grace period of the `HMSDiscoveryScheduledWaiter` to 3
  minutes to allow more time for a new job to be scheduled by the cronjob.

## [3.27.12] - 2024-03-14

### Added
- Added support for the Power Control Service (PCS). Functionality using CAPMC
  was changed to use PCS instead.

## [3.27.11] - 2024-02-28

### Fixed
- Fixed for `sat showrev` to stop supporting `--release-files` option
  and log a warning message indicating that this option is no longer supported.

## [3.27.10] - 2024-02-26

### Added
- Update the man-page of `sat status` providing descriptions to all the parameters.

## [3.27.9] - 2024-02-22

### Security
- Update the version of cryptography from 42.0.2 to 42.0.4 to resolve
  CVE-2024-26130

## [3.27.8] - 2024-02-20

### Security
- Update the version of cryptography from 42.0.0 to 42.0.2 to resolve
  CVE-2024-0727

## [3.27.7] - 2024-02-20

### Changed
- Changed the WARNING messages about the deleted BOS sessions to DEBUG messages
  for `sat status`
- Changed the "Most Recent Image" column to show the IMS image ID instead of
  image name for `sat status`

## [3.27.6] - 2024-02-16

### Fixed
- Remove unnecessary queries to BOS to get the name of the session template for
  every single node component in the output of `sat status`.

## [3.27.5] - 2024-02-07

### Security
- Update the version of cryptography from 41.0.6 to 42.0.0 to resolve
  CVE-2023-50782

## [3.27.4] - 2024-02-06

### Security
- Update the version of jinja2 from 3.0.3 to 3.1.3 to address
  CVE-2024-22195

## [3.27.3] - 2024-01-31

### Fixed
- Fixed `sat swap switch` and `sat swap cable` so that they preserve all
  existing port policies applied to the ports on a switch or a cable across the
  disable and enable actions. The old behavior was that only the first policy
  would be preserved, which was a problem for ports with multiple policies
  configured.

## [3.27.2] - 2024-01-16

### Fixed
- Fixed a lengthy traceback that occurs when logging parsing errors that occur
  during parsing of `--filter` options.
- Fixed `--filter` option parsing to allow unquoted special characters (like the
  dash, for example) on the right-hand side (value) of a comparison.

## [3.27.1] - 2024-01-05

### Security
- Update the version of paramiko from 2.11.0 to 3.4.0 to address
  CVE-2023-48795

## [3.27.0] - 2023-12-05

### Added
- Added the ability to specify `additional_inventory` when creating CFS
  configurations with `sat bootprep`.

## [3.26.2] - 2023-12-01

### Security
- Update the version of cryptography from 41.0.4 to 41.0.6 to address
  CVE-2023-49083

## [3.26.1] - 2023-11-27

### Security
- Update the version of urllib3 from 1.26.17 to 1.26.18 to address
  CVE-2023-45803

## [3.26.0] - 2023-10-24

### Changed
- Added publishing of `cray-sat` container image to `csm-docker` in Artifactory
  as well as `sat-docker`. This is more consistent with other CSM builds.

## [3.25.6] - 2023-10-18

### Fixed
- Fixed `sat bootprep` to ensure image architecture is retained when customizing
  IMS images.

## [3.25.5] - 2023-10-12

### Security
- Update the version of urllib3 from 1.26.8 to 1.26.17 to address
  CVE-2023-43804.
- Update the version of cryptography from 41.0.3 to 41.0.4 to address
  a low-severity dependabot alert.

## [3.25.4] - 2023-09-01

### Fixed
- Update `sat showrev` to log a warning and proceed to display other system
  revision information when S3 credentials are not configured.
- Update `sat setrev` and `sat bootsys` to handle missing S3 credentials more
  gracefully.

## [3.25.3] - 2023-08-31

### Fixed
- Fixed a build issue which occurred when trying to get the kubectl version
  from the `metal-provision` repo.

## [3.25.2] - 2023-08-07

### Security
- Update the version of cryptography from 41.0.0 to 41.0.3 to address
  CVE-2023-38325.
- Update the version of pygments from 2.11.2 to 2.15.0 to address
  CVE-2022-40896.
- Update the version of certifi from 2022.12.7 to 2023.7.22 to address
  CVE-2023-37920.

## [3.25.1] - 2023-08-01

### Fixed
- Update PyYAML to 6.0.1 and csm-api-client to 1.1.5 to resolve build issues.

## [3.25.0] - 2023-06-26

### Added
- Added support for specifying new DKMS special parameter in CFS configuration
  layers created by `sat bootprep`

## [3.24.0] - 2023-06-23

### Added
- Added support for multiple architectures to `sat bootprep`, which includes the
  following:
    - The ability to filter the base image or recipe from a product based on the
      architecture of the image or recipe in IMS
    - The ability to combine multiple base image or recipe filters when
      specifying a base image from a product
    - The ability to specify the architecture for each boot set in a BOS
      session template

### Changed
- Changed docker image build to query lts/csm-1.5 branch of metal-provision
  repo for the kubectl version to use in the cray-sat container.

### Fixed
- Fixed extreme slowness with the `sat bootsys shutdown --stage
  platform-services` command when a large SSH `known_hosts` file is in use.

### Changed
- Changed the `bos-operations` stage of `sat bootsys` to no longer check
  whether BOS session templates need an operation performed before creating a
  BOS session. BOS will handle ensuring idempotency instead.

### Security
- Update the version of cryptography from 39.0.1 to 41.0.0 to address
  CVE-2023-2650.
- Update the version of requests from 2.27.0 to 2.31.0 to address
  CVE-2023-32681.

## [3.23.0] - 2023-06-08

### Added
- Added functionality to `sat bootsys boot --stage platform-services` to
  automatically recreate all Kubernetes cronjobs which are not being scheduled
  due to missing too many scheduled start times.
- Added functionality to `sat bootsys boot --stage cabinet-power` to
  automatically recreate the `hms-discovery` cronjob if it fails to be
  scheduled on time.
- Added support for multitenancy, which can be configured with the
  `api_gateway.tenant_name` config file option and `--tenant-name` command line
  option.

### Fixed
- Fixed an unnecessary CAPMC API request and a confusing warning message during
  `sat bootsys shutdown --stage cabinet-power` when there are no non-management
  nodes in air-cooled cabinets.

### Changed
- Improved the check procedure to determine whether the `hms-discovery` cronjob
  has been scheduled during the `cabinet-power` stage of `sat bootsys`, as well
  as the `sat swap blade` subcommand.
- Update the hms-discovery cronjob manipulation functionality to use the
  BatchV1 Kubernetes API instead of the BatchV1beta1 API.

## [3.22.0] - 2023-05-08

### Added
- Added ability to filter images provided by a product using a wildcard pattern
  to specify the base input image in a `sat bootprep` input file
- Added a `cert_verify` parameter to the `s3` section of the configuration file.

### Changed
- Changed logging in `sat bootsys` such that all sessions will have a logging
  message printed at the end of the `sat bootsys` run. BOS sessions with
  greater than 0% failed components will be logged as warning messages, and all
  other session statuses will be logged as info messages.
- Changed the default value of the config file option `bos.api_version` to "v2".
- Modified logging for SAT such that multi-line log messages will now be logged
  with consistent formatting for each line.
- Updated unit test infrastructure to use `nose2`.
- Reduced the number of log messages when insecure HTTPS requests are made.
- Update the version of `csm-api-client` to 1.1.4 to simplify loading of the
  Kubernetes configuration when running in a container inside the cluster and
  remove code duplication.

### Fixed
- Fixed a bug in the `bos-operations` stage of `sat bootsys` where a Bad Request
  error could appear in the output when checking node states.
- Fixed a bug where the `bos-operations` stage of `sat bootsys` would not correctly
  wait for a shutdown or boot operation to complete with BOS v1 and certain versions
  of the `kubectl` command.
- Fixed a bug where the `bos-operations` stage of `sat bootsys` did not report
  staged sessions as complete if the sessions did not apply to any components
  due to a `--bos-limit` parameter that did not overlap with the components in the
  session template.
- Fixed a bug which caused the wrong container name to be logged when a CFS
  image customization failed in newer versions of CSM.
- Updated container build script to pull in the correct kubectl version from the
  metal-provision repository instead of the csm-rpms repository.

### Removed
- Removed support for CRUS.

### Security
- Update the version of oauthlib from 3.2.1 to 3.2.2 to resolve a moderate
  dependabot alert for CVE-2022-36087.
- Update the version of cryptography from 36.0.1 to 39.0.1 to address
  CVE-2023-23931.
- Rebuilt the cray-sat container image to address CVE-2023-27536 in
  curl/libcurl present in the cray-sat:3.21.4 container image.

## [3.21.2] - 2023-02-13

### Fixed
- Updated `csm-api-client` library version to fix authentication with `sat auth`
  for new tokens.

## [3.21.1] - 2023-01-30

### Fixed
- Fixed missing `--bos-boot-timeout` and `--bos-shutdown-timeout` options
  for `sat bootsys reboot`.

## [3.21.0] - 2023-01-27

### Changed

- Removed the "active" field from the output of `sat showrev`.

### Fixed
- Fixed a bug in which `sat firmware` would fail with 400 Bad Request errors.
- Fixed a bug in which API requests were not being logged.

### Added
- Added the `--staged-session` option to `sat bootsys` which can be used to
  create staged BOS sessions.
- Added descriptions for `--bos-limit` and `--recursive` to the `sat bootsys`
  man page.
- Added ability to filter the images provided by a product using a prefix when
  specifying the base of an image in a `sat bootprep` input file.
- Added support for hyphenated product names in `sat bootprep` variables.

## [3.20.0] - 2022-01-13

### Added
- Added new command `jobstat`, which provides system-wide view of application
  status data.
- Added a `sat bootprep list-vars` subcommand which lists the variables
  available in bootprep input files at runtime.
- Added a `sat bootsys reboot` subcommand which uses BOS to reboot nodes.
- Added a report to the output of `sat bootprep` which describes the
  configurations, images, and session templates which were created during the
  bootprep run.
- The value of the `playbook` property of CFS configuration layers in `sat
  bootprep` input files can now be rendered with Jinja2 templates.
- Added a new `--limit` option to `sat bootprep run` that allows limiting which
  types of items from the input file are created.

### Changed
- Refactored to use common `APIGatewayClient`, `CFSClient`, `HSMClient`, and
  `VCSRepo` classes and associated exception classes and utility functions from
  the new `csm-api-client` Python library.
- New common functionality in `csm-api-client` is now used to differentiate 404
  errors to provided better error messages and clearer semantics in `sat swap
  blade` and `sat bootprep`.
- `sat bootprep` now prompts individually for each CFS configuration that already
  exists.
- Improved output when creating CFS configurations and BOS session templates with
  `sat bootprep`.

### Fixed
- Fixed a bug which prevented `sat init` from creating a configuration file in
  the current directory when not prefixed with `./`.
- Updated `csm-api-client` dependency to version 1.1.0 to fix minor type
  checking bug with `APIGatewayClient.set_timeout()`.
- Fixed a bug in which `sat status` would fail with a traceback when using
  BOS v2 and reporting components whose most recent image did not exist.
- Improved the performance of `sat status` when using BOS v2.
- Fixed a build issue where the `sat` container could contain a
  different version of `kubectl` than is found in CSM.
- Added missing description of the `--dry-run` option to `sat bootprep` man
  page, and clarified its help text.
- Corrected the man page description of the `--save-files` option to say that
  BOS session templates will be saved in dry-run mode, though they may be
  incomplete. Slightly reworded the help text for `--save-files`.

### Security
- Update the version of certifi from 2021.10.8 to 2022.12.7 to resolve a
  medium-severity dependabot alert.

## [3.19.3] - 2022-09-29

### Changed
- Updated the README file to remove outdated information.
- Removed the HTTP timeout from the IMSClient instance used in
  `sat bootprep` to address slow IMS delete requests.

### Removed
- Removed the `cray-sat` spec file from the repository.

### Fixed
- Fixed an issue where `sat bootprep` would sometimes fail to rename
  large images.

### Security
- Update the version of oauthlib from 3.2.0 to 3.2.1 to address
  CVE-2022-36087.

## [3.19.2] - 2022-08-30

### Changed
- Changed the name of the VCS repository containing the `product_vars.yaml`
  file from `hpc-shasta-software-recipe` to `hpc-csm-software-recipe`.

## [3.19.1] - 2022-08-26

### Changed
- Reverted the default value of the config file option `bos.api_version` to "v1".
- Shasta Software Recipe version numbers now conform to Semantic Versioning
  syntax, and version comparisons to determine the latest version are now
  handled according to Semantic Versioning precedence rules.

### Fixed
- The ordering of the bootup sequence of management NCNs in the
  `sat-bootsys(8)` man page was fixed to reflect their correct ordering in the
  `ncn-power` stage of `sat bootsys boot`.
- Fixed a bug in which giving an invalid subcommand resulted in a traceback
  on Python 3.9.
- Fixed a bug in `sat bootprep` that caused dependent images to be skipped when
  an existing image that is used as the base of another image is skipped.

### Security
- Update the version of paramiko from 2.9.2 to 2.10.1 to mitigate
  CVE-2022-24302.

## [3.19.0] - 2022-08-16

### Added
- Added `--recipe-version`, `--vars-file`, and `--vars` options to `sat
  bootprep run` to specify variables for use in `bootprep` input files.
- Added variable substitution support to the following fields in `sat bootprep`
  input files:
	- `name` of elements of the `configurations` array
	- `name`, `branch`, and `version` of elements under `layers` in
	  elements of the `configurations` array
	- `name`, `base.product.version`, and `configuration` properties of
	  elements in the `images` array.
	- `name`, `configuration`, and `image` properties of elements in the
	  `session_templates` array.
- Defined a `sat bootprep` input file schema version and began validating the
  schema version specified by `sat bootprep` input files.
- Added functionality to `sat bootprep` to look up images and recipes provided
  by products.
- Added functionality to `sat bootprep` to allow session templates to refer to
  images by their `ref_name` under the new `image.image_ref` property.

### Changed
- Changed the `sat bootprep` input file schema by adding a new `base` property
  for an image and moved the existing `ims` property beneath that new property.
- Changed how `sat bootprep` determines dependencies between images in the input
  file using new `ref_name` and `base.image_ref` properties.
- Changed the default value of the config file option `bos.api_version` to "v2".

### Deprecated
- Specifying the `ims` property at the top level of an image in the `sat
  bootprep` input file is deprecated.
- Specifying a string value for the `image` property of session templates in the
  `sat bootprep` input file is deprecated.

## [3.18.0] - 2022-08-10

### Added

- Added information regarding the `--bos-version` command-line argument to man
  pages for relevant subcommands.
- Added a `sat swap blade` subcommand which partially automates the procedure
  for swapping compute and UAN blades.

### Changed
- Updated `sat bootsys` man page to reflect changes to stages and remove
  outdated information.

### Fixed
- Fixed unit tests that failed when run in PyCharm.

## [3.17.1] - 2022-07-05

### Changed
- Whenever `sat` is invoked, the permissions of the `~/.config/sat/sat.toml`
  file will be set to `0600`, and the permissions of the `~/.config/sat/tokens`
  and `~/.config/sat` directories will be set to `0700`.

### Fixed
- Fixed an issue where SAT crashed with a traceback if the file
  `/etc/opt/cray/site.yaml` existed but was empty. A warning message will now be
  logged instead.

## [3.17.0] - 2022-06-27

### Added
- Added client support for the BOS v2 API.
- Added a `--bos-version` command line option and `bos.api_version`
  configuration file option which can be used to specify which version of the
  BOS API to use.
- Added BOS v2 support to `sat bootprep`.
- Added BOS v2 support to `sat bootsys`.
- Added BOS v2 support to `sat status`, and added fields to `sat status` output
  listing the most recent BOS session, template, booted image, and boot status
  for nodes when BOS v2 is in use. Added a `--bos-fields` option to limit
  output to these fields.

### Fixed
- Fixed an issue causing `sat init` to not print a message when a new config was created.

### Removed
- Removed unused `docker` python package from requirements files.

### Changed
- Updated the project URL in `setup.py` to external GitHub location.
- Changed the format of the license and copyright text in all of the
  source files.

## [3.16.1] - 2022-06-07

### Fixed
- Fixed an issue in config-docker-sat.sh that was causing the builds to fail.

### Changed
- Changed builds to publish to the ``sat-docker`` Artifactory repository.

## [3.16.0] - 2022-05-31

### Changed
- Incremented the base version of Alpine used in the container image from 3.13
  to 3.15.
- Made changes related to the open sourcing of sat.
    - Update Jenkinsfile to use csm-shared-library.
    - Add Makefile for building container image.
    - Pull base container image from external location.
- Began using a separate ``cray_product_catalog`` package to query the product
  catalog in ``sat bootprep``.
- Began using a separate ``cray_product_catalog`` package to query the product
  catalog in ``sat showrev``.

### Fixed
- Fixed missing ``sat-hwhist`` man page.
- Fixed bug in ``sat status`` which caused a traceback when certain component
  state fields were missing in HSM.
- Fixed bug in ``sat status`` which caused a traceback when components were
  entirely missing from SLS.

## [3.15.1] - 2022-04-18

### Fixed
- Fixed tab completion in ``sat bash``.
- Fixed a bug with the ``$PATH`` environment variable not including the ``sat``
  executable in ``sat bash``.
- Fixed error reporting in ``sat firmware`` to treat responses containing the
  key "error" but an empty string for a value as non-errors.

## [3.15.0] - 2022-03-29

### Added
- Added a ``--bos-limit`` option to the  ``bos-operations`` stage of ``sat
  bootsys`` which passes the given limit string to the created BOS session.
  Also added a ``--recursive`` option to ``sat bootsys`` in order to allow
  specifying a slot or other higher-level component in the limit string.
- Added a ``--delete-ims-jobs`` option to ``sat bootprep run`` which causes
  successful IMS jobs to be deleted after ``sat bootprep`` is run. The default
  behavior was also changed to not delete jobs.
- Added information about nodes' CFS configuration status (desired
  configuration, configuration status, and error count) to ``sat status``.
- Added options to ``sat status`` to limit the output columns by specified
  CSM services. The added options are ``--hsm-fields``, ``--sls-fields``, and
  ``--cfs-fields``.
- Added a ``--bos-template`` option to ``sat status`` which allows the status
  report to be filtered by the specified session template's boot sets.

### Changed
- Changed the output of ``sat status`` to split different component types into
  different report tables.
- CFS image customization session container status logs in ``sat bootprep`` now
  automatically adjust space padding based on container name lengths.
- Added a stage to the Docker container build which runs ``pycodestyle`` on the
  SAT codebase and unit tests.

### Fixed
- Fixed ``sat bootprep`` to require the ``action`` positional argument.
- Fixed invalid reference to a FILES section in man page for ``sat bootprep``.

### Security
- Updated urllib3 dependency to version 1.26.5 to mitigate CVE-2021-33503, and
  refreshed Python dependency versions.

## [3.14.0] - 2022-02-24

### Added
- Added the ability to specify a commit hash in a product-based configuration
  layer in a ``sat bootprep`` input file.

### Changed
- The Dockerfile was reworked to leverage multistage builds and run unit tests
  in the same environment as the production container. The size of the container
  image has been cut in half as a result.
- Incremented the JSON Schema specification version for the ``sat bootprep``
  input file from draft-07 to 2020-12.
  in the same environment as the production container.

## [3.13.1] - 2022-01-26

### Added
- When ``--save-files`` is passed to ``sat bootprep``, BOS session template API
  request bodies will now be saved in addition to CFS configuration API request
  bodies.

### Fixed
- Improved ``sat bootprep`` to wait properly on CFS image configuration sessions
  to create the corresponding Kubernetes job before querying for pod status and
  to log helpful info messages when waiting on the job and pod.

## [3.13.0] - 2022-01-24

### Added
- Added a new subcommand, ``sat bootprep`` that automates creating CFS
  configurations, building and customizing IMS images, and creating BOS session
  templates which can be used to boot nodes in the system.

### Removed
- Removed password complexity checking from ``sat bmccreds`` due to incompatible
  open-source license.

## [3.12.1] - 2021-12-13

### Changed
- Bumped minor version to validate SAT after migration to internal HPE GitHub
  instance.

## [3.12.0] - 2021-12-07

### Changed
- Add a column to the output of ``sat showrev`` indicating when a product version
  is "active".

## [3.11.1] - 2021-11-22

### Changed
- Refactored `sat.apiclient` from a module into a subpackage.

## [3.11.0] - 2021-10-29

### Changed
- Added a ``--format`` option to ``sat xname2nid`` to set the output format
  to either 'range' or 'nid' for the node IDs.
- Added hostname information from SLS to `sat status` output.
- Added more information about unsuccessful API requests to the ``APIError``
  messages. This info is parsed from responses that use content type
  "application/problem+json" in their failure responses.

### Fixed
- Actions which wait on certain conditions (for example within ``sat bootsys``) will
  fail out more quickly when checking for the completion condition fails
  irrecoverably, instead of repeating a failing check until waiting times out.
- The ``ncn-power`` stage of ``sat bootsys`` will now only print one error
  message if ``impitool`` fails multiple times consecutively for a given
  component. If the number of failures for a given component exceeds 3, then
  that component will be marked as failed.
- Fixed the ``cabinet-power`` stage of ``sat bootsys`` to query CAPMC for power
  status of ComputeModules instead of the unsupported NodeBMC type.
- The ``cabinet-power`` stage of ``sat bootsys`` will now query CAPMC for chassis,
  compute modules, and router modules to power on or off individually instead of
  recursively in order to power on or off cabinets with disabled subcomponents.

## [3.10.0] - 2021-09-03

### Changed
- ``sat diag`` will now query HSM to verify that the components targeted for
  diagnostics are Rosetta switches.
- Changed sat to use the V2 HSM API.
- Changed ``sat xname2nid`` subcommand to translate slot, chassis, and cabinet
  xnames to node IDs in addition to node and node BMC xnames.

### Fixed
- Improved error handling of missing or empty FRUID key in system component data.
- The Ceph health timeout in the ``platform-services`` stage of ``sat bootsys boot``
  was changed to 60 seconds, from 600 seconds previously.
- If waiting for Ceph health to become "OK" times out during the ``platform-services``
  stage of ``sat bootsys boot``, the Ceph services will now be restarted on the
  storage nodes, and Ceph health will be waited on again.
- Fixed an error in the ``platform-services`` stage of ``sat bootsys boot``
  related to trying to start non-existent Ceph services.
- Fix a traceback that occurred if the user did not have permission to write to
  the log file.

### Added
- Added a check for running SDU sessions to the ``session-checks`` stage of a
  ``shutdown`` action in ``sat bootsys``.

### Security
- Incremented version of Alpine Linux from 3.13.2 to 3.13.5
  to address OpenSSL CVE-2021-3711.

## [3.9.0] - 2021-08-04

### Changed
- The ``--loglevel`` option is now an alias for the new ``--loglevel-stderr``.
- Remove the working directory ``/sat`` after the Docker container is built.
- Summaries generated by ``sat hwinv`` now have borders. Borders and headings may
  be toggled with ``--no-borders`` and ``--no-headings``.
- Changed the default logging level for stderr from "WARNING" to "INFO".
- Warn instead of rejecting on missing host keys in `sat bootsys` commands which
  use ssh to connect to other management NCNs.
- Disruptive shutdown stages in ``sat bootsys shutdown`` now prompt the user to
  continue before proceeding. A new option, ``--disruptive``, was added to
  bypass this when desired.
- Changed all informational print statements to be INFO level logging messages.

### Fixed
- Fixed a case where `sat xname2nid` and `sat nid2xname` failed when the input had
  extraneous whitespace.
- Fixed `--logfile` to accept a file name without leading directories.
- Fixed issues with filter error messages being printed twice or not being printed.
- Improved error messages when invalid filter syntax was supplied to
  refer to documentation of the syntax specification.
- Fixed an issue with specific field options not overriding `--fields` when listing
  components with `sat hwinv`.

### Added
- Added a ``--fields`` option to allow displaying only specific fields
  in subcommands which display a report.
- Added ``--loglevel-stderr`` and ``--loglevel-file`` to set logging level for
  stderr and log file separately.
- Added help and man page documentation on files that are absolute or relative
  paths in or below the home or current directory.
- Added prompt for whether user would like to continue when ``sat auth`` would
  overwrite an existing token.
- Added ``--excluded-ncns`` option to ``sat bootsys`` that can be used to omit
  NCNs from the platform-services and ncn-power stages in case they are
  inaccessible.
- Added support for ``--format json`` to print reports in JSON.
- Added support for the ``--filter``, ``--fields``, and ``--reverse`` options
  for summaries created by ``sat hwinv``.
- Added option to customize the default HTTP timeout length, both using the
  configuration file (with the ``api_gateway.api_timeout`` option) and with a new
  command line option, ``--api-timeout``.
- Added FRUID to output from ``sat hwinv``.
- Added a new ``sat hwhist`` subcommand to display hardware component history
  by xname (location) or by FRUID.

## [3.8.0] - 2021-06-23

### Changed
- When explicitly specifying a field using any ``--*-fields`` option with ``sat
  hwinv``, or when filtering against a field in any ``sat`` subcommand, those
  columns will now always be shown, even if all rows contain ``EMPTY`` or
  ``MISSING`` values.

### Fixed
- Fixed a case where filtering specific columns with any ``--*-fields`` option
  with ``sat hwinv`` failed when leading or trailing whitespace was present in
  the field name.
- Fixed the help text of `sat status` to list all available component types.
- Improved an error message which could sometimes occur when FAS reported a
  target with no xname.
- Fixed filtering so that the exact match of a column name used in the
  ``--filter`` query is always used instead of matching subsequences.
- Fixed filtering so that if there are multiple matches of column names
  using the ``--filter`` query, a WARNING is printed and the first match
  is used. This is consistent with ``--sort-by`` usage.
- Fixed filtering to handle spaces in column names by requiring them to
  be enclosed in double quotes.
- Changed warning message when filter returns no output to an error.

### Added
- Added power off of all non-management nodes in air-cooled cabinets
  to ``sat bootsys shutdown --stage cabinet-power``.
- Added a 'Subrole' column to the output of ``sat status``.
- Added ``sat bmccreds`` subcommand to provide a simple interface
  for setting BMC Redfish access credentials.
- Added ``sat slscheck`` subcommand to do a cross-check between SLS and HSM.
- Added confirmation message when ``sat setrev`` writes site info file to S3.

## [3.7.0] - 2021-05-13

### Changed
- Removed Redfish username and password from configuration file since
  they are no longer used by any subcommands.
- Changed the ``sat sensors`` command to use the Telemetry API to get
  sensor data instead of accessing Redfish directly.
- Changed the "unfreeze Ceph" step of the ``platform-services`` stage of
  ``sat bootsys boot`` to behave as follows:
  - Start any inactive Ceph services
  - Unfreeze Ceph
  - Wait for Ceph health
- Changed the ``platform-services`` stage of ``sat bootsys boot`` to prompt
  for confirmation of storage NCN hostnames in addition to Kubernetes managers
  and workers.

### Fixed
- Fixed a case where ``sat showrev`` fails when the Kubernetes configuration
  map ``cray-product-catalog`` is in an unexpected state.
- Improved error handling in ``sat showrev`` when connecting to the Kubernetes
  API fails.
- Added missing description of ``sat swap`` to output of ``sat --help``.
- Added back missing man pages to the container image.
- Removed an old ``slingshot-tools`` dependency from the RPM spec file.
  However, note that RPM installation has not been tested since the move to
  running ``sat`` in a container and is not officially supported.

### Added
- Added a new ``--update-until-timeout`` command-line option to ``sat sensors``.
- Added new fields to ``sat setrev`` and ``sat showrev``.
    - System description
    - Product number
    - Company name
    - Country code
- Added additional description of all fields when running ``sat setrev``,
  and added input validation for fields.
- Added a "Location Name" field to the listing of node accelerators output by
  `sat hwinv --list-node-accels`.

### Removed
- Removed the ``ceph-check`` stage of ``sat bootsys boot``.

## [3.6.0] - 2021-04-16

### Fixed
- Improved error handling in several cases of ``sat firmware``.
    - When multiple xnames and/or snapshots are given, a failure to query
      one of them will be logged as an error, but the valid snapshots
      and xnames will be printed.
    - If a given xname is not in a requested snapshot, a warning is logged.
    - If ``--snapshots`` is specified without arguments (to list all snapshot
      names) and xnames are provided on the command line, a warning is logged
      that the supplied xnames will be ignored.
    - If a given snapshot and/or xname combination yields no results,
      then the command will exit with an error.

### Changed
- Incremented version of Alpine Linux from 3.12.0 to 3.13.2.
- Changed the Ceph health check in ``sat bootsys boot --stage ceph-check``
  to be consistent with the check in the ``platform-services`` stage of
  ``sat bootsys boot`` and ``sat bootsys shutdown``.
- Changed the ``sat diag`` command to use the Fox API for launching controller
  diagnostics instead of accessing Redfish directly.

### Removed
- Removed Ansible and all of its dependencies from our container image by
  removing from our locked requirements files.
- Removed the ``cray-sat-crayctldeploy`` subpackage.
- Removed ``sat linkhealth`` which has been replaced by
  ``slingshot-topology-tool --cmd "show switch <ports,jacks> <switch xname>"``.
- Removed support for Firmware Update Service (FUS) in ``sat firmware``
  and ``sat bootsys shutdown --stage session-checks``. These commands now
  only use Firmware Action Service (FAS).

## [3.5.0] - 2021-03-24

### Added
- Added a new ``sat nid2xname`` subcommand to translate node IDs to node xnames.
- Added a new ``sat xname2nid`` subcommand to translate node and node BMC xnames
  to node IDs.

### Changed
- Changed ``sat swap`` to get all port policies when creating an offline port
  policy to check if the offline port policy already exists.
- Changed requirements files to ``requirements.txt`` and
  ``requirements-dev.txt``. Added ".lock" versions of these files and changed
  build process to use them, so that exact library versions are used.
- ``sat bootsys shutdown --stage bos-operations`` no longer forcefully powers
  off all compute nodes and application nodes using CAPMC when BOS sessions are
  complete or when it times out waiting for BOS sessions to complete.

### Fixed
- Addressed an error in ``sat bootsys``  when waiting for the ``hms-discovery``
  Kubernetes cronjob to be scheduled when there is no previous record of the
  job being scheduled.

## [3.4.0] - 2021-03-03

### Added
- Added a new ``--bos-templates`` command-line option and a ``bos_templates``
  configuration file option to ``sat bootsys boot|shutdown --stage bos-operations``.
  This is intended to replace ``--cle-bos-template``, ``--uan-bos-template``,
  and their respective configuration file options, ``cle_bos_template`` and
  ``uan_bos_template``.
- Added a confirmation message when generating a configuration file via
  ``sat init``.

### Changed
- ``--cle-bos-template`` and ``--uan-bos-template`` now no longer have defaults
  for ``sat bootsys boot|shutdown --stage bos-operations``. If a CLE or UAN
  session template is not specified then it will not be used for the boot or
  shutdown.
- Changed the default for s3.endpoint in ``sat.toml``
  from ``https://rgw-vip`` to ``https://rgw-vip.nmn``.
- Changed ``sat firmware`` to display both 'name' and 'targetName' fields from
  FAS, and changed the 'ID' header in the table to read 'name'.
- Improved step of ``sat bootsys shutdown --stage platform-services`` that stops
  containers by adding prompt whether to continue if stopping containers fails
  and added log messages about running and stopped containers.
- Improved console logging during `sat bootsys boot|shutdown --stage ncn-power`
  by adding a check for active screen sessions after they are created to account
  for the case when some other process like conman is holding the console.
- Changed info-level log messages to print statements for important messages
  about progress during the `ncn-power` stage of `sat bootsys`.

### Fixed
- Changed "BIS server" in SAT man page to "Kubernetes manager nodes", reworded
  description to discuss all of SAT's uses, and corrected several small typos
  in the SAT man page.
- Improved error handling in ``sat showrev`` when the cray-product-catalog
  Kubernetes configuration map does not exist, and when an invalid value is
  given for the S3 endpoint URL.
- Stopped printing a byte string of every container ID that was stopped during
  ``sat bootsys shutdown --stage platform-services`` when ``crictl stop``
  command times out.

## [3.3.0] - 2021-02-05

### Changed
- Changed method of getting hostnames of management non-compute nodes (NCNs) in
  ``sat bootsys`` from using Ansible groups to using the ``/etc/hosts`` file.
- Changed the platform services stage of ``sat bootsys shutdown`` to
  shut down containerd containers using crictl, and to stop the containerd
  service using ``systemctl``.
- Changed the platform services stage of ``sat bootsys shutdown`` to check
  health of the Ceph cluster and freeze the Ceph cluster before shutting down.
- Changed the platform services stage of ``sat bootsys boot`` to check
  health of the Ceph cluster and unfreeze the Ceph cluster before booting.
- Changed the platform services stage of ``sat bootsys boot`` to start
  containerd on the management NCNs and ensure it's enabled.
- Changed the platform services stage of ``sat bootsys shutdown`` to stop and
  disable kubelet on the Kubernetes management NCNs.
- Changed the platform services stage of ``sat bootsys boot`` to start and
  enable kubelet on the Kubernetes management NCNs.
- Changed the platform services stage of ``sat bootsys shutdown`` to save a
  snapshot of etcd and stop the etcd service on the manager Kubernetes NCNs.
- Changed the platform services stage of ``sat bootsys boot`` to ensure etcd is
  started and enabled on the manager Kubernetes NCNs.
- Changed ``sat swap switch`` to use the new Fabric Manager API.
- Changed the ``ncn-power`` stage of ``sat bootsys`` to no longer start and stop
  dhcpd, which is unnecessary now that NCNs and their management interfaces have
  statically assigned IP addresses.
- Changed the command prompt in ``sat bash`` to display 'sat-container' in
  addition to the container ID.
- Changed the ``ncn-power`` stage of ``sat bootsys`` to start console monitoring
  of NCNs using ``screen`` sessions launched over an SSH connection to ncn-m001
  instead of using ``ipmi_console_start.sh`` and ``ipmi_console_stop.sh``
  scripts.
- Changed the ``ncn-power`` stage of ``sat bootsys`` to exit with an error if it
  cannot start console monitoring prior to booting or shutting down NCNs.
- Changed ``sat linkhealth`` to correctly process status output from
  the Redfish API for newer versions of Rosetta switch firmware.
- Changed ``sat swap cable`` to use the new Fabric Manager API and Shasta p2p file.

### Removed
- Removed the ``hsn-bringup`` stage of ``sat bootsys boot`` due to removal of
  underlying Ansible playbook, ``ncmp_hsn_bringup.yaml``, and old fabric
  controller service.
- Removed call to ``ncmp_hsn_bringup.yaml`` Ansible playbook from currently
  unused ``HSNBringupWaiter`` class.
- Removed calls to removed Ansible playbooks ``enable-dns-conflict-hosts.yml``
  and ``disable-dns-conflict-hosts.yml`` during ``ncn-power`` stage of
  ``sat bootsys``.
- Removed the ``bgp-check`` stage of ``sat bootsys {boot,shutdown}`` due to
  removal of underlying Ansible playbook that implemented this stage.
- Removed ``run_ansible_playbook`` function from ``sat.cli.bootsys.util`` module
  since it is no longer used anywhere.
- Removed ``RunningService`` context manager since it is no longer used.

### Fixed
- Removed error message and 'ERROR' value for Slurm version in system
  table in ``sat showrev`` when Slurm is not present.
- Add missing space in help text for ``sat showrev`` ``--all`` option.

### Security
- Incremented required version of Python PyYAML package to 5.4.1.
- Incremented required version of Python RSA package to 4.7.

## [3.2.0] - 2020-12-17

### Changed
- Changed ``sat showrev`` to display product information from kuberetes
  configuration map. Previous product information is now accessible with
  the ``--release-files`` option.
- Changed ``sat showrev`` to display separate tables for system-wide
  information and host-local information. Added the ``--local`` option to
  ``sat showrev``.
- ``sat showrev`` will first read from ``/opt/cray/sat/etc/os-release``
  and from ``/etc/os-release`` if that does not exist for the SLES
  version.
- Modified output and logging of ``sat bootsys boot|shutdown --stage bos-operations``
  to include more information about the BOS session, BOA jobs and BOA pods.
- Changed ``sat swap`` to print an error message since the Fabric Controller API
  that is used is no longer available.

### Removed
- Removed Lustre and PBS versions from ``sat showrev``.
- Removed ``--packages`` and ``--docker`` options from ``sat showrev``.
- Removed package and docker image listing from output of
  ``sat showrev --all``.
- Removed ``sat cablecheck``.
- Removed ``slingshot-tools`` from the Docker image.

### Fixed
- Improved error handling in ``sat showrev --docker``.
- Fixed a missing comma in the ``sat`` man page.
- Added a space between sentences in S3 error logging in ``sat showrev``.

## [3.1.0] - 2020-12-04

### Added
- Ability to list node enclosure power supplies in ``sat hwinv`` with
  ``--list-node-enclosure-power-supplies``.
- Ability to list node accelerators (e.g. GPUs) in ``sat hwinv`` with
  ``--list-node-accels``.
- New field for accelerator counts when listing and summarizing nodes
  in ``sat hwinv``.
- Ability to list node accelerator risers (e.g. Redstone Modules)
  in ``sat hwinv`` with ``--list-node-accel-risers``.
- New field for accelerator riser counts when listing and summarizing nodes
  in ``sat hwinv``.
- Ability to list node HSN NICs in ``sat hwinv`` with ``--list-node-hsn-nics``.
- New field for HSN NIC counts when listing and summarizing nodes
  in ``sat hwinv``.

### Changed
- Changed ``sat bootsys`` state capture and hsn/k8s checks to use an S3
  bucket instead of local files.
- ``sat setrev`` now writes the site information file to S3, and
  ``sat showrev`` now downloads the site information file from S3.
- Changed default logging directory to ``/var/log/cray/sat/sat.log``.

### Removed
- Removed parsing of ``/etc/cray-release`` from ``sat showrev``.

### Fixed
- Fixed dumping of serial number in ``sat setrev`` so that it is always
  a string.

## [3.0.0] - 2020-11-18

### Added
- New ``sat init`` subcommand that generates a config file for the user at
  ``$HOME/.config/sat/sat.toml`` and populates it with defaults.
- ``Dockerfile`` to build a Docker image containing sat and its
  dependencies, including ipmitool, kubectl, and slingshot-tools.
- ``requirements.docker.txt`` that explicitly specifies the ``sat`` python
  package's dependencies and their versions that are installed in the Docker
  image.
- ``Jenkinsfile.docker`` that builds the Docker image in a DST pipeline.

### Changed
- Changed default location of configuration file from ``/etc/sat.toml`` to
  ``$HOME/.config/sat/sat.toml`` to more easily allow each user to have their
  own configuration file.
- Modified all ``sat`` commands to generate a config file at the new default
  location, ``$HOME/.config/sat/sat.toml``, if one does not exist yet.
- Renamed ``Jenkinsfile`` to ``Jenkinsfile.rpm`` to differentiate from the newly
  added ``Jenkinsfile.docker`` that builds the Docker image.
- Moved sat from the shasta-standard and shasta-premium product streams to the
  sat product stream.

### Fixed
- Updated Vendor tag in RPM spec file to HPE.
- Fixed RPM build failure in DST pipeline by removing `BuildRequires` tags that
  result in conflicting requirements installed in container used to build RPM.

### Security
- Incremented required version of python cryptography package from 3.1 to 3.2.

## [2.4.0] - 2020-10-08

### Added
- ``sat bootsys shutdown`` and ``sat bootsys boot`` have been split into stages
  which are specified with ``--stage``. Behavior of ``sat bootsys shutdown``
  without stage specified is to run the ``session-checks`` stage for backwards
  compatibility with the previous release.
- Stages added to ``sat bootsys shutdown`` to automate additional stages of the
  system shutdown procedure. Stages are as follows:
    - capture-state: captures state of HSN and k8s pods on the system.
    - session-checks: checks for active sessions in BOS, CFS, CRUS, FAS, and NMD
      services.
    - bos-operations: shuts down compute nodes and User Access Nodes (UANs)
      using BOS.
    - cabinet-power: shuts down power to the liquid-cooled compute cabinets in
      the system and suspends hms-discovery cronjob in k8s.
    - bgp-check: checks BGP peering sessions on spine switches and
      re-establishes if necessary.
    - platform-services: stops platform services running on management NCNs.
    - ncn-power: shuts down and powers off the management NCNs.
- Stages added to ``sat bootsys boot`` to automate additional stages of the
  system boot procedure. Stages are as follows:
    - ncn-power: powers on and boots managment NCNs.
    - platform-services: starts platform services on management NCNs.
    - k8s-check: waits for k8s pod health to reach state from before shutdown.
    - ceph-check: restarts ceph services and waits for them to be healthy.
    - bgp-check: checks BGP peering sessions on spine switches and
      re-establishes if necessary.
    - cabinet-power: resumes hms-discovery cronjob in k8s, waits for it to be
      scheduled, and then waits for chassis in liquid-cooled cabinets to be
      powered on.
    - hsn-bringup: brings up the HSN and waits for it be as healthy as it was
      before shutdown.
    - bos-operations: boots compute nodes and User Access Nodes (UANs) using
      BOS.
- Debug logging for every stage of `sat bootsys` operations including duration
  of each stage.
- Developer documentation in markdown format.
- Added ``sat swap`` subcommand for swapping cables and switches.  The
  existing functionality of ``sat switch`` is now duplicated under
  ``sat swap switch``, and ``sat switch`` is deprecated.  Changed
  exit codes of ``sat switch`` to align with ``sat swap``.

### Fixed
- Fixed missing values in info messages logged from sat.filtering module.
- Stopped using deprecated "cray" public client and started using new "shasta"
  public client for authentication.
- Respect configured stderr log level and stop emitting duplicate log messages
  to stderr.
- Fixed typos on ``sat linkhealth`` and ``sat status`` man pages.
- Added ``show_empty`` and ``show_missing`` FORMAT config file options to
  ``sat`` man page.
- Added sat-switch subcommand to ``sat`` man page.
- ``sat firmware`` now logs an error for unknown xnames.
- Fixed bug in flattening of list of NCN hostnames in the ``ncn-power`` stage of
  ``sat bootsys boot``.

## [2.3.0] - 2020-07-01

### Added
- Kubernetes pod state is dumped to a file during ``sat bootsys shutdown``.

### Fixed
- Fixed incorrect FAS URL used by ``sat firmware`` commands.
- Fixed minor bug in FAS error handling in ``sat firmware``.
- Stopped logging tokens when log level is set to debug.

## [2.2.0] - 2020-06-11

### Added
- FAS support for ``sat firmware``.
- Added ``sat bootsys`` subcommand and implemented first portion of the
  ``shutdown`` action.

### Changed
- Author in man pages now reads HPE.
- Split contributing guidelines to separate ``CONTRIBUTING.md`` file and added
  instructions for signing off on the Developer Certificate of Origin (DCO).

### Removed
- Removed Kibana objects, supporting scripts, and metadata from RPM. The
  ``sat`` command is not affected.

### Fixed
- Fixed two critical errors in ``sat showrev --system`` that resulted in an
  uncaught ``TypeError`` or ``IndexError``.
- ``sat k8s`` and ``sat showrev`` now catch ``FileNotFoundError`` that can be
  raised when loading kubernetes config.
- Suppressed ugly ``YAMLLoadWarning` that appeared when loading kubernetes
  config in ``sat k8s`` and ``sat showrev`` commands.

## [2.1.1] - 2020-06-03

### Changed
- ``sat hwmatch`` now displays a message if no mismatches were found.
- ``sat cablecheck`` now calls ``/usr/bin/check-hsn-cables`` which is the new
  name of the script after a slingshot-tools packaging refactor.

## [2.1.0] - 2020-05-26

### Added
- Extended Kibana dashboard for rasdaemon with panels that show just errors.
- Kibana dashboard to show heartbeat losses.
- New column showing ratio of co-located replicas to running pods for a given
  replicaset in output of ``sat k8s``.
- Support for exact field name matching using double quotes in ``sat hwinv``.

### Changed
- ``sat cablecheck`` now directly executes ``check_hsn_cables.py`` instead of
  calling with ``python2``.
- Changed "MISSING" values to "NOT APPLICABLE" when cable is not present in
  ``sat linkhealth``.

### Removed
- Removed "flow_control_config" field from ``sat linkhealth``. It is no longer
  present in Redfish, by design.

### Fixed
- Man page for ``sat diag`` updated to state explicitly what devices it can
  be applied to.
- Man page for ``sat showrev`` updated to describe the release directory and
  provide an example of products output.
- Restored certificate-nonvalidation warning circumvention from ``sat diag``,
  ``sat linkhealth``, and ``sat sensors``.

## [2.0.0] - 2020-05-06

### Added
- ``sat sensors`` supports ``--types`` for BMC types.
- ``sat sensors`` handles ``--xnames`` consistenty with ``sat linkhealth``.
- ``sat diag`` supports shared ``--redfish-username`` option.
- ``sat cablecheck`` supports ``check_hsn_cables.py``'s options.
- Ability to list drives in ``sat hwinv`` with ``--list-drives``.
- Ability to list CMM rectifiers in ``sat hwinv`` with ``--list-cmm-rectifiers``
- New fields for drive counts and total drive capacity when listing and
  summarizing nodes in ``sat hwinv``.
- New `--show-empty` and `--show-missing` options to allow override of default
  behavior to hide columns that are all EMPTY or MISSING.
- ``sat switch`` command for automation of switch enable/disable during
  switch replacement.
- ``sat k8s`` command which currently shows replica pods spun up on the
  same node.

### Changed
- Default behavior when printing tables is now to hide columns when values for
  those columns are either all EMPTY or all MISSING. The default behavior can be
  overridden using the `--show-empty` and `--show-missing` options.
- Man page of ``sat sensors`` revised to be more explicit with respect to
  supported BMC types and for style consistency.
- Errors in ``sat sensors`` changed to be less confusing. The xname is
  included in query errors and the "unable to identify" error is omitted
  if one of these errors is logged.
- Man page of ``sat diag`` revised to better cover interactive mode.
- Showrev will no longer exit at the first failure to retrieve a set of
  information. E.g., a failure to retrieve package version info will not impact
  showrev's ability to display system revision information.
- Improved sitefile handling by ``sat setrev`` to create directory and better
  detect and warn if file does not appear to be as expected.
- Included username in warning for failure to authenticate with token.
- Moved Redfish indication in user/password prompt to left side of colon.
- ``sat hwinv`` now reports memory in GiB rounded to 2 places.
- Changed project license from Cray Proprietary to MIT license and added notices
  to all source files.
- Implementation of ``processor_count`` property of ``Node`` objects now counts
  ``Processor`` objects instead of relying on 'LocationInfo' field in HSM.

### Removed
- Removed ``--substr`` option from ``sat showrev``, the effect of which can
  be accomplished using the general ``--filter`` option instead.
- Removed certificate-nonvalidation warning circumvention from ``sat diag``,
  ``sat linkhealth``, and ``sat sensors``. Occurrence of this warning is no
  longer normal behavior.

### Fixed
- Build version in ``sat showrev`` is now read from the ``/etc/cray-release``
  file and the field now reads "Release version".
- Slurm version now checked via pod.

## [1.3.0] - 2020-04-09

### Added
- Added ``Class`` to the fields reported by ``sat status``.
- ``--snapshots`` option for sat firmware.

### Changed
- Revised man pages for improved style and consistency.
- Changed ``sat linkhealth`` to display ``flow_control_config`` rather than
  ``flow_control_configuration`` as a column heading.
- Changed dependency from slingshot-cable-validation to slingshot-tools.

### Removed
- Removed unsupported ``--xname`` option from ``sat status`` man page.

## [1.2.0] - 2020-03-27

### Added
- Kibana dashboard for AER messages.
- Kibana dashboard for rasdaemon messages.

### Changed
- Kibana kernel dashboards to use DSL from KQL.
- Put list of subcommands in usage help in alphabetical order.
- All Kibana dashboards include time, hostname, message, and severity columns in
  the search output.

### Fixed
- The regular expression for the Kibana LBUG search query has been corrected.
- The output of firmware subcommand now properly sorts xnames by their numerical
  components.

## [1.1.2] - 2020-03-25

### Fixed
- Updated ``setup.py`` to not include our ``tools`` python package and
  subpackages of our ``tests`` package.

## [1.1.1] - 2020-03-20

### Changed
- Changed ``sat linkhealth`` to target switches contained by specifed xnames,
  for example xname component x1000c1 contains xname component x1000c1s2b0, as
  does x1000c1s2b0 (an xname component contains itself).

## [1.1.0] - 2020-03-18

### Added
- Kibana dashboards for kernel-related error messages.
- A kibana dasbhoard for viewing nodes set admindown and Application Task
  Orchestration and Management (ATOM) test failure log messages in the system
  monitoring framework.
- ``contains_component`` method added to ``XName`` class to test whether a
  component represented by an xname contains another.
- New ``--products`` option for ``sat showrev`` that shows information about
  installed product versions from ``/opt/cray/etc/release`` directory.

### Changed
- The xnames specified with the ``--xnames`` or ``--xname-file`` options are
  now made unique while preserving order.

### Fixed

- Fixed sorting by xname in output of ``sat status``.
- Made ``sat status`` more robust when keys are missing from data returned by
  HSM API.
- Fixed boolean operator precedence in filtering queries.
- Fixed exception that occurred in ``sat sensors`` when trying to split a list
  of xnames on commas or to iterate over None.
- Fixed ``sat showrev`` traceback that resulted from ``/opt/cray/etc/release``
  being changed from a file to a directory.

## [1.0.0] - 2020-02-27

This is the version at which we started properly maintaining our version
number.

### Added

- CHANGELOG.md in a simple markdown format.

## [0.0.3] - 2020-02-26

This is the version prior to the version at which we started properly maintaining
our version number.

### Added

- A sat command and all its subcommands, including sensors, firmware, diag,
  hwinv, cablecheck, setrev, auth, hwmatch, linkhealth, status, and showrev.
- A Jenkinsfile and spec file to build sat as an rpm.
- An Ansible role that installs sat within the crayctl ansible framework.
- A kibana dasbhoard for viewing MCE log messages in the system monitoring
  framework.<|MERGE_RESOLUTION|>--- conflicted
+++ resolved
@@ -25,15 +25,14 @@
 The format is based on [Keep a Changelog](https://keepachangelog.com/en/1.0.0/),
 and this project adheres to [Semantic Versioning](https://semver.org/spec/v2.0.0.html).
 
-<<<<<<< HEAD
-## [3.35.16] - 2025-06-26
+## [3.35.17] - 2025-06-26
 
 ### Security
 - Update urllib3 from 1.26.19 to 2.5.0 to address CVE-2025-50181 and CVE-2025-50182.
 - update alpine 3.15 to alpine 3.16 to facilitate urllib3 upgrade
 - update botocore 1.27.74 to 1.34.63 to facilitate urllib3 upgrade
 - update boto3 from 1.24.74 to 1.34.63 to facilitate urllib3 upgrade
-=======
+
 ## [3.35.16] - 2025-06-23
 
 ### Added
@@ -43,7 +42,6 @@
 ### Fixed
 - Fixed `sat bootprep` schema validation error handling to correctly handle
   the case when an input matches more than one subschema in a `oneOf`.
->>>>>>> 44ba54cc
 
 ## [3.35.15] - 2025-06-16
 
